"""
Trading Bench - A comprehensive portfolio management framework

This package provides tools for:
- Multi-asset portfolio management (stocks, prediction markets)
- AI-powered portfolio allocation using LLMs
- Real-time data fetching from various sources
- Portfolio management and performance tracking
"""

# Import core components
<<<<<<< HEAD
from .accounts import (  # Portfolio models
    AllocationChange,
    BaseAccount,
    PolymarketAccount,
    PolymarketPosition,
    PolymarketTransaction,
    PortfolioStatus,
    PortfolioSummary,
    PortfolioTarget,
    RebalanceAction,
    RebalancePlan,
    StockAccount,
    StockPosition,
    StockTransaction,
    create_polymarket_account,
    create_stock_account,
=======
from .accounts.portfolio_models import (
    PortfolioSummary,
>>>>>>> ea004561
)
from .agents import (
    BaseAgent,
    LLMPolyMarketAgent,
    LLMStockAgent,
    PolymarketPortfolioSystem,
    StockPortfolioSystem,
    create_polymarket_agent,
    create_polymarket_portfolio_system,
    create_stock_agent,
    create_stock_portfolio_system,
)
from .fetchers import (
    BaseFetcher,
    NewsFetcher,
    PolymarketFetcher,
    fetch_current_market_price,
    fetch_current_stock_price,
    fetch_trending_markets,
    fetch_trending_stocks,
)
from .utils import call_llm, parse_portfolio_response, parse_trading_response

# Define what gets exported when importing *
__all__ = [
    # Accounts
    "BaseAccount",
    "StockAccount",
    "StockPosition",
    "StockTransaction",
    "create_stock_account",
    "PolymarketAccount",
    "PolymarketPosition",
    "PolymarketTransaction",
    "create_polymarket_account",
    # Portfolio models
    "PortfolioTarget",
    "AllocationChange",
    "PortfolioStatus",
    "RebalanceAction",
    "RebalancePlan",
    "PortfolioSummary",
    # Agents
    "BaseAgent",
    "LLMStockAgent",
    "StockPortfolioSystem",
    "LLMPolyMarketAgent",
    "PolymarketPortfolioSystem",
    "create_polymarket_portfolio_system",
    "create_polymarket_agent",
    "create_stock_agent",
    "create_stock_portfolio_system",
    # Fetchers
    "BaseFetcher",
    "NewsFetcher",
    "PolymarketFetcher",
    "fetch_trending_markets",
    "fetch_current_market_price",
    "fetch_trending_stocks",
    "fetch_current_stock_price",
    # Utils
    "call_llm",
    "parse_trading_response",
    "parse_portfolio_response",
]

__version__ = "2.0.0"<|MERGE_RESOLUTION|>--- conflicted
+++ resolved
@@ -9,28 +9,7 @@
 """
 
 # Import core components
-<<<<<<< HEAD
-from .accounts import (  # Portfolio models
-    AllocationChange,
-    BaseAccount,
-    PolymarketAccount,
-    PolymarketPosition,
-    PolymarketTransaction,
-    PortfolioStatus,
-    PortfolioSummary,
-    PortfolioTarget,
-    RebalanceAction,
-    RebalancePlan,
-    StockAccount,
-    StockPosition,
-    StockTransaction,
-    create_polymarket_account,
-    create_stock_account,
-=======
-from .accounts.portfolio_models import (
-    PortfolioSummary,
->>>>>>> ea004561
-)
+from .accounts.portfolio_models import PortfolioSummary
 from .agents import (
     BaseAgent,
     LLMPolyMarketAgent,
