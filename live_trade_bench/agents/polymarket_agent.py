--- conflicted
+++ resolved
@@ -34,14 +34,7 @@
             )
 
             # Update price history
-<<<<<<< HEAD
-            self._history.setdefault(market_id, []).append(price)
-            if len(self._history[market_id]) > self.max_history:
-                self._history[market_id] = self._history[market_id][-self.max_history :]
-            self._last_price[market_id] = price
-=======
             self._update_price_history(market_id, price)
->>>>>>> ea004561
 
         return "MARKET ANALYSIS:\n" + "\n".join(analysis_parts)
 
