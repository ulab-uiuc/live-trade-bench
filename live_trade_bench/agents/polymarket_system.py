--- conflicted
+++ resolved
@@ -42,19 +42,14 @@
         self, name: str, initial_cash: float = 500.0, model_name: str = "gpt-4o-mini"
     ) -> None:
         """Add a new portfolio agent."""
-<<<<<<< HEAD
-        self.agents[name] = LLMPolyMarketAgent(name, model_name)
-        self.accounts[name] = create_polymarket_account(initial_cash)
-=======
         agent = LLMPolyMarketAgent(name, model_name)
         account = create_polymarket_account(initial_cash)
-        
+
         # Link agent to account
         agent.account = account
-        
+
         self.agents[name] = agent
         self.accounts[name] = account
->>>>>>> ea004561
 
     def _fetch_market_data(self) -> Dict[str, Dict[str, Any]]:
         """Fetch current market data for all markets."""
