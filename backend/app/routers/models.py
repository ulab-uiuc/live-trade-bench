--- conflicted
+++ resolved
@@ -1,15 +1,8 @@
 import logging
 from typing import Any, Dict, List
-<<<<<<< HEAD
-
-from app.config import MODELS_DATA_FILE
-from app.routers.router_utils import read_json_or_404, slice_limit
-from fastapi import APIRouter, HTTPException
-=======
 from fastapi import APIRouter
 from ..config import MODELS_DATA_FILE
 from .router_utils import read_json_or_404
->>>>>>> fe924ee1
 
 logger = logging.getLogger(__name__)
 
