--- conflicted
+++ resolved
@@ -1,12 +1,9 @@
 from datetime import datetime, timedelta
 
-<<<<<<< HEAD
-from app.data import get_news_data, get_real_news_data
-=======
+
 from fastapi import APIRouter, HTTPException, Query
 
-from app.data import get_news_data
->>>>>>> db654197
+from app.data import get_news_data，get_real_news_data
 from app.schemas import NewsCategory, NewsImpact, NewsItem
 
 router = APIRouter(prefix='/api/news', tags=['news'])
