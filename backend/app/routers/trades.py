from datetime import datetime, timedelta

<<<<<<< HEAD
from app.data import get_trades_data, get_real_trades_data
=======
from fastapi import APIRouter, HTTPException, Query

from app.data import get_trades_data
>>>>>>> db654197
from app.schemas import Trade, TradingSummary

router = APIRouter(prefix='/api/trades', tags=['trades'])


@router.get('/', response_model=list[Trade])
async def get_trades(
    limit: int = Query(default=50, ge=1, le=1000),
    offset: int = Query(default=0, ge=0),
    symbol: str | None = Query(default=None),
    model: str | None = Query(default=None),
):
    """Get trading history with optional filtering and pagination."""
    try:
        trades = get_trades_data()

        # Apply filters
        if symbol:
            trades = [t for t in trades if t.symbol.upper() == symbol.upper()]

        if model:
            trades = [t for t in trades if model.lower() in t.model.lower()]

        # Sort by timestamp (newest first)
        trades.sort(key=lambda x: x.timestamp, reverse=True)

        # Apply pagination
        total_trades = len(trades)
        trades = trades[offset : offset + limit]

        return trades
    except Exception as e:
        raise HTTPException(status_code=500, detail=f'Error fetching trades: {str(e)}')


@router.get('/summary', response_model=TradingSummary)
async def get_trading_summary():
    """Get trading performance summary."""
    try:
        trades = get_trades_data()

        if not trades:
            return TradingSummary(
                total_profit=0.0,
                total_trades=0,
                profitable_trades=0,
                win_rate=0.0,
                average_profit=0.0,
                today_profit=0.0,
            )

        total_profit = sum(trade.profit for trade in trades)
        total_trades = len(trades)
        profitable_trades = len([t for t in trades if t.profit > 0])
        win_rate = (profitable_trades / total_trades) * 100 if total_trades > 0 else 0
        average_profit = total_profit / total_trades if total_trades > 0 else 0

        # Calculate today's profit (trades from last 24 hours)
        now = datetime.now()
        today_start = now - timedelta(days=1)
        today_trades = [t for t in trades if t.timestamp >= today_start]
        today_profit = sum(trade.profit for trade in today_trades)

        return TradingSummary(
            total_profit=round(total_profit, 2),
            total_trades=total_trades,
            profitable_trades=profitable_trades,
            win_rate=round(win_rate, 2),
            average_profit=round(average_profit, 2),
            today_profit=round(today_profit, 2),
        )
    except Exception as e:
        raise HTTPException(
            status_code=500, detail=f'Error calculating summary: {str(e)}'
        )


@router.get('/stats')
async def get_trading_stats():
    """Get detailed trading statistics."""
    try:
        trades = get_trades_data()

        if not trades:
            return {
                'total_trades': 0,
                'total_profit': 0.0,
                'win_rate': 0.0,
                'largest_win': 0.0,
                'largest_loss': 0.0,
                'average_win': 0.0,
                'average_loss': 0.0,
                'profit_factor': 0.0,
            }

        profits = [t.profit for t in trades if t.profit > 0]
        losses = [t.profit for t in trades if t.profit < 0]

        total_profit = sum(trade.profit for trade in trades)
        total_wins = len(profits)
        total_losses = len(losses)
        win_rate = (total_wins / len(trades)) * 100 if trades else 0

        largest_win = max(profits) if profits else 0
        largest_loss = min(losses) if losses else 0
        average_win = sum(profits) / len(profits) if profits else 0
        average_loss = sum(losses) / len(losses) if losses else 0

        # Profit factor = total wins / abs(total losses)
        total_loss_amount = abs(sum(losses)) if losses else 1
        profit_factor = sum(profits) / total_loss_amount if profits else 0

        return {
            'total_trades': len(trades),
            'total_profit': round(total_profit, 2),
            'win_rate': round(win_rate, 2),
            'largest_win': round(largest_win, 2),
            'largest_loss': round(largest_loss, 2),
            'average_win': round(average_win, 2),
            'average_loss': round(average_loss, 2),
            'profit_factor': round(profit_factor, 2),
            'total_wins': total_wins,
            'total_losses': total_losses,
            'symbols_traded': list(set(t.symbol for t in trades)),
            'models_used': list(set(t.model for t in trades)),
        }
    except Exception as e:
        raise HTTPException(
            status_code=500, detail=f'Error calculating stats: {str(e)}'
        )


@router.get('/by-symbol/{symbol}')
async def get_trades_by_symbol(symbol: str):
    """Get all trades for a specific symbol."""
    try:
        trades = get_trades_data()
        symbol_trades = [t for t in trades if t.symbol.upper() == symbol.upper()]

        if not symbol_trades:
            raise HTTPException(
                status_code=404, detail=f'No trades found for symbol {symbol}'
            )

        # Calculate symbol-specific metrics
        total_profit = sum(t.profit for t in symbol_trades)
        total_trades = len(symbol_trades)
        profitable_trades = len([t for t in symbol_trades if t.profit > 0])
        win_rate = (profitable_trades / total_trades) * 100 if total_trades > 0 else 0

        return {
            'symbol': symbol.upper(),
            'trades': symbol_trades,
            'summary': {
                'total_trades': total_trades,
                'total_profit': round(total_profit, 2),
                'profitable_trades': profitable_trades,
                'win_rate': round(win_rate, 2),
                'average_profit': round(total_profit / total_trades, 2)
                if total_trades > 0
                else 0,
            },
        }
    except HTTPException:
        raise
    except Exception as e:
        raise HTTPException(
            status_code=500, detail=f'Error fetching symbol trades: {str(e)}'
        )


@router.get('/by-model/{model_name}')
async def get_trades_by_model(model_name: str):
    """Get all trades for a specific model."""
    try:
        trades = get_trades_data()
        model_trades = [t for t in trades if model_name.lower() in t.model.lower()]

        if not model_trades:
            raise HTTPException(
                status_code=404, detail=f'No trades found for model {model_name}'
            )

        # Calculate model-specific metrics
        total_profit = sum(t.profit for t in model_trades)
        total_trades = len(model_trades)
        profitable_trades = len([t for t in model_trades if t.profit > 0])
        win_rate = (profitable_trades / total_trades) * 100 if total_trades > 0 else 0

        return {
            'model': model_name,
            'trades': model_trades,
            'summary': {
                'total_trades': total_trades,
                'total_profit': round(total_profit, 2),
                'profitable_trades': profitable_trades,
                'win_rate': round(win_rate, 2),
                'average_profit': round(total_profit / total_trades, 2)
                if total_trades > 0
                else 0,
            },
        }
    except HTTPException:
        raise
    except Exception as e:
        raise HTTPException(
            status_code=500, detail=f'Error fetching model trades: {str(e)}'
        )


@router.get('/real', response_model=list[Trade])
async def get_real_trades(
    ticker: str = Query(default="NVDA", description="Stock ticker symbol"),
    days: int = Query(default=7, ge=1, le=30, description="Number of days of trading data")
):
    """Get real trading data by fetching stock prices."""
    try:
        real_trades = get_real_trades_data(ticker=ticker, days=days)
        return real_trades
    except Exception as e:
        raise HTTPException(
            status_code=500, detail=f'Error fetching real trades: {str(e)}'
        )<|MERGE_RESOLUTION|>--- conflicted
+++ resolved
@@ -1,12 +1,9 @@
 from datetime import datetime, timedelta
 
-<<<<<<< HEAD
+
+from fastapi import APIRouter, HTTPException, Query
+
 from app.data import get_trades_data, get_real_trades_data
-=======
-from fastapi import APIRouter, HTTPException, Query
-
-from app.data import get_trades_data
->>>>>>> db654197
 from app.schemas import Trade, TradingSummary
 
 router = APIRouter(prefix='/api/trades', tags=['trades'])
