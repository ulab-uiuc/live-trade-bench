--- conflicted
+++ resolved
@@ -31,10 +31,6 @@
     version="1.0.0",
 )
 
-<<<<<<< HEAD
-# CORS configuration using centralized config
-=======
->>>>>>> fe924ee1
 allowed_origins = list(ALLOWED_ORIGINS)
 
 frontend_url = os.environ.get("FRONTEND_URL")
@@ -65,92 +61,6 @@
 def schedule_background_tasks(scheduler: BackgroundScheduler):
     from .models_data import generate_models_data
 
-<<<<<<< HEAD
-        base_models = get_base_model_configs()
-
-        # Run parallel backtests for both markets
-        from app.models_data import run_parallel_backtest
-
-        backtest_results = run_parallel_backtest(
-            models=base_models,
-            start_date=start_date.strftime("%Y-%m-%d"),
-            end_date=end_date.strftime("%Y-%m-%d"),
-            stock_initial_cash=TRADING_CONFIG["initial_cash_stock"],
-            polymarket_initial_cash=TRADING_CONFIG["initial_cash_polymarket"],
-        )
-
-        # Save results directly to models_data.json instead of separate file
-
-        # Import here to avoid circular dependency
-        from app.models_data import _save_backtest_data_to_models
-
-        _save_backtest_data_to_models(backtest_results)
-
-        stock_count = len(backtest_results.get("stock", {}))
-        poly_count = len(backtest_results.get("polymarket", {}))
-
-        print(
-            f"✅ Startup backtest completed: {stock_count} stock, {poly_count} polymarket results"
-        )
-
-    except Exception as e:
-        print(f"❌ Startup backtest failed: {e}")
-        traceback.print_exc()
-
-
-# ============================================================================
-# BACKGROUND UPDATES - Simple, clean, no async complexity
-# ============================================================================
-
-
-def run_background_updates():
-    """Run all background updates in separate threads."""
-
-    def system_status_updates():
-        """Update system status periodically."""
-        while True:
-            try:
-                update_system_status()
-            except Exception as e:
-                logger.error(f"Error in system_status_updates: {e}")
-            time.sleep(UPDATE_FREQUENCY["system_status"])
-
-    def news_social_updates():
-        """Update news and social data periodically."""
-        while True:
-            try:
-                update_news_data()
-                update_social_data()
-            except Exception as e:
-                logger.error(f"Error in news_social_updates: {e}")
-            time.sleep(UPDATE_FREQUENCY["news_social"])
-
-    def trading_cycle_updates():
-        """Trigger trading cycle periodically."""
-        # Import here to avoid circular dependency
-        from app.models_data import trigger_cycle
-
-        while True:
-            try:
-                logger.info("Triggering trading cycle...")
-                trigger_cycle()
-                logger.info("Trading cycle finished.")
-            except Exception as e:
-                logger.error(f"Error in trading_cycle_updates: {e}")
-            time.sleep(UPDATE_FREQUENCY["trading_cycle"])
-
-    # Start all update loops in daemon threads
-    threading.Thread(target=system_status_updates, daemon=True).start()
-    threading.Thread(target=news_social_updates, daemon=True).start()
-    threading.Thread(target=trading_cycle_updates, daemon=True).start()
-
-    logger.info("🚀 All background update threads started.")
-
-
-# ============================================================================
-# STARTUP EVENT - Clean and simple
-# ============================================================================
-=======
     scheduler.add_job(
         generate_models_data,
         "interval",
@@ -158,7 +68,6 @@
         id="generate_models_data",
         replace_existing=True,
     )
->>>>>>> fe924ee1
 
     scheduler.add_job(
         update_news_data,
