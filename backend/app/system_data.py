import json
import os
<<<<<<< HEAD
from datetime import datetime, timedelta
from typing import Any, Dict

from app.config import MODELS_DATA_FILE, SYSTEM_DATA_FILE


def generate_system_status() -> Dict[str, Any]:
    """Generate system status data."""
=======
import sys
from datetime import datetime

project_root = os.path.abspath(os.path.join(os.path.dirname(__file__), "..", ".."))
if project_root not in sys.path:
    sys.path.insert(0, project_root)

from .config import SYSTEM_DATA_FILE
from live_trade_bench.systems import (
    PolymarketPortfolioSystem,
    StockPortfolioSystem,
)

def update_system_status() -> None:
    print("📊 Updating system status...")
    
>>>>>>> fe924ee1
    try:
        stock_system = StockPortfolioSystem.get_instance()
        polymarket_system = PolymarketPortfolioSystem.get_instance()

        stock_agents = len(stock_system.agents)
        polymarket_agents = len(polymarket_system.agents)

        status_data = {
            "running": True,
            "total_agents": stock_agents + polymarket_agents,
            "stock_agents": stock_agents,
            "polymarket_agents": polymarket_agents,
            "last_updated": datetime.now().isoformat(),
        }

        with open(SYSTEM_DATA_FILE, "w") as f:
            json.dump(status_data, f, indent=4)
        print(f"✅ System status updated and saved to {SYSTEM_DATA_FILE}")

    except Exception as e:
        print(f"❌ Error updating system status: {e}")

if __name__ == "__main__":
    update_system_status()<|MERGE_RESOLUTION|>--- conflicted
+++ resolved
@@ -1,15 +1,5 @@
 import json
 import os
-<<<<<<< HEAD
-from datetime import datetime, timedelta
-from typing import Any, Dict
-
-from app.config import MODELS_DATA_FILE, SYSTEM_DATA_FILE
-
-
-def generate_system_status() -> Dict[str, Any]:
-    """Generate system status data."""
-=======
 import sys
 from datetime import datetime
 
@@ -26,7 +16,6 @@
 def update_system_status() -> None:
     print("📊 Updating system status...")
     
->>>>>>> fe924ee1
     try:
         stock_system = StockPortfolioSystem.get_instance()
         polymarket_system = PolymarketPortfolioSystem.get_instance()
