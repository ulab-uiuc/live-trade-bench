--- conflicted
+++ resolved
@@ -6,7 +6,6 @@
 if project_root not in sys.path:
     sys.path.insert(0, project_root)
 
-<<<<<<< HEAD
 from live_trade_bench.mock.mock_system import (  # noqa: E402
     MockAgentFetcherPolymarketSystem,
     MockAgentFetcherStockSystem,
@@ -46,14 +45,6 @@
     if POLYMARKET_MOCK_MODE == MockMode.MOCK_AGENTS_AND_FETCHERS:
         return MockAgentFetcherPolymarketSystem.get_instance()
     return PolymarketPortfolioSystem.get_instance()
-=======
-from dataclasses import asdict
-
-from live_trade_bench.accounts.base_account import Position
-from live_trade_bench.systems import PolymarketPortfolioSystem, StockPortfolioSystem
-
-from .config import MODELS_DATA_FILE, get_base_model_configs
->>>>>>> 363bd95d
 
 
 def generate_models_data() -> None:
