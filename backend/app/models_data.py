"""
Real model data provider using live_trade_bench
"""

import json
import os
import random
from concurrent.futures import ThreadPoolExecutor
from datetime import datetime
from typing import Any, Dict, List, Optional

# Import after path modification
from live_trade_bench.agents.polymarket_system import (  # noqa: E402
    PolymarketPortfolioSystem,
)
from live_trade_bench.agents.stock_system import StockPortfolioSystem  # noqa: E402

# 使用统一配置管理
from .config import MODELS_DATA_FILE, get_base_model_configs


def _save_backtest_data_to_models(backtest_results: Dict[str, Any]):
    """Save backtest data directly into models_data.json instead of separate file."""
    try:
        # Load existing models data
        if os.path.exists(MODELS_DATA_FILE):
            with open(MODELS_DATA_FILE, "r") as f:
                existing_models = json.load(f)
        else:
            existing_models = []

        # Update models with backtest data
        for model in existing_models:
            model_name = model.get("name", "")
            category = model.get("category", "")

            # Find matching backtest data using model name (not id)
            category_results = backtest_results.get(category, {})
            for backtest_model_name, backtest_data in category_results.items():
                # Match by model name (case-insensitive)
                if backtest_model_name.lower() == model_name.lower():
                    # Add backtest data directly to model
                    model["backtest"] = {
                        "initial_value": backtest_data.get("initial_value", 0),
                        "final_value": backtest_data.get("final_value", 0),
                        "return_percentage": backtest_data.get("return_percentage", 0),
                        "period": backtest_data.get("period", ""),
                        "daily_values": backtest_data.get(
                            "daily_values", []
                        ),  # Include daily progression
                    }
                    print(
                        f"✅ Added backtest data to {model['name']}: {backtest_data.get('return_percentage', 0):.2f}%"
                    )
                    break

        # Save updated models data
        with open(MODELS_DATA_FILE, "w") as f:
            json.dump(existing_models, f, indent=2)

        print(f"✅ Backtest data saved directly to {MODELS_DATA_FILE}")

    except Exception as e:
        print(f"⚠️ Failed to save backtest data to models: {e}")


def _get_stock_system():
    """Get or create stock system with real agents"""
    stock_system = StockPortfolioSystem.get_instance()
    if not stock_system.agents:
        # Use centralized model configurations
        base_models = get_base_model_configs()

        for name, model_name in base_models:
            stock_system.add_agent(name=name, initial_cash=1000, model_name=model_name)

    return stock_system


def _get_polymarket_system():
    """Get or create polymarket system with real agents"""
    polymarket_system = PolymarketPortfolioSystem.get_instance()
    if not polymarket_system.agents:
        # Use centralized model configurations
        base_models = get_base_model_configs()

        for name, model_name in base_models:
            polymarket_system.add_agent(
                name=name, initial_cash=500, model_name=model_name
            )

    return polymarket_system


def get_model_configurations():
    """Get model configurations for backtest.

    Returns:
        tuple: (stock_models, polymarket_models) where each is a list of (name, model_id) tuples
    """
    # Use centralized model configurations - single source of truth!
    base_models = get_base_model_configs()

    # Return same models for both markets (only initial_cash differs)
    return base_models, base_models


def _generate_mock_allocation(universe: List[str]) -> Dict[str, float]:
    """Generates a random portfolio allocation for mocking purposes."""
    # Ensure we have a universe to select from, excluding CASH
    non_cash_universe = [asset for asset in universe if asset != "CASH"]
    if not non_cash_universe:
        return {"CASH": 1.0}

    # Pick 1 to 4 assets from the universe to allocate (plus CASH)
    num_assets = random.randint(1, min(4, len(non_cash_universe)))
    selected_assets = random.sample(non_cash_universe, num_assets)

    # Always include CASH
    selected_assets.append("CASH")

    # Generate random weights
    weights = [random.random() for _ in selected_assets]
    total_weight = sum(weights)

    # Normalize weights to sum to 1.0
    allocation = {
        asset: weight / total_weight for asset, weight in zip(selected_assets, weights)
    }

    return allocation


def get_models_data() -> List[Dict[str, Any]]:
    """
    Get comprehensive model data including performance, allocation, and chart data,
    all generated from a single, consistent state.
    """
    models = []

    # Note: Backtest data is now stored directly in models, no separate loading needed
    print("📊 Using integrated backtest data from models")

    systems = {
        "stock": {
            "system": _get_stock_system(),
            "initial_cash": 1000.0,
            "accuracy": 75.0,
        },
        "polymarket": {
            "system": _get_polymarket_system(),
            "initial_cash": 500.0,
            "accuracy": 70.0,
        },
    }

    for category, config in systems.items():
        system = config["system"]
        initial_cash = config["initial_cash"]

        for agent_name, agent in system.agents.items():
            account = agent.account
            model_id = f"{agent_name.lower().replace(' ', '-')}_{category}"

            # 1. Use REAL trading data instead of mock simulation
            # Note: At startup, the systems are fresh, so we rely on backtest data
            # for historical performance and generate minimal current state

            # Get current portfolio state (may be empty on startup)
            portfolio_breakdown = account.get_portfolio_value_breakdown()
            total_value = portfolio_breakdown.get("total_value", initial_cash)
            return_pct = (
                ((total_value - initial_cash) / initial_cash) * 100
                if initial_cash > 0
                else 0.0
            )
            profit_amount = total_value - initial_cash

            # 2. Get portfolio details (for modal) - use actual account state
            portfolio_details = {
                "cash": account.cash_balance,
                "total_value": total_value,
                "holdings": {
                    symbol: pos.quantity * pos.current_price
                    for symbol, pos in account.positions.items()
                },
                "target_allocations": getattr(account, "target_allocations", {}),
                "current_allocations": getattr(account, "get_current_allocations", lambda: lambda: {} )(),
                "return_pct": round(return_pct, 2),
                "unrealized_pnl": round(profit_amount, 2),
            }

            # 3. Generate profit history from allocation history OR backtest data
            profit_history = []
            if account.allocation_history:
                # Use real allocation history if available
                for snapshot in account.allocation_history:
                    value = snapshot["total_value"]
                    profit = value - initial_cash
                    profit_history.append(
                        {
                            "timestamp": snapshot["timestamp"],
                            "profit": round(profit, 2),
                            "totalValue": round(value, 2),
                        }
                    )
            else:
                # Fallback: use integrated backtest data for initial profit history
                # Note: backtest data is now directly embedded in model objects
                profit_history.append(
                    {
                        "timestamp": datetime.now().isoformat(),
                        "profit": 0.0,
                        "totalValue": initial_cash,
                    }
                )

            # 4. Get chart data (for modal) - use real data
            chart_data = {
                "holdings": portfolio_details["holdings"],
                "profit_history": profit_history,
                "total_value": total_value,
            }

            # 5. Get allocation history (for modal) - use real data
            allocation_history = account.allocation_history

            # 6. Assemble the comprehensive model object using REAL data
            model_obj = {
                # Dashboard card data
                "id": model_id,
                "name": agent_name,
                "category": category,
                "performance": round(return_pct, 2),
                "profit": round(profit_amount, 2),
                "trades": len(account.transactions),
                "status": "active",
                "asset_allocation": getattr(account, "get_current_allocations", lambda: lambda: {} )(),
                # Detailed modal data, nested
                "portfolio": portfolio_details,
                "chartData": chart_data,
                "allocationHistory": allocation_history,
                "last_updated": datetime.now().isoformat(),
            }

            # Note: Backtest data is now integrated directly when models are created
            models.append(model_obj)

    # Save to JSON file using centralized config - PRESERVE backtest data
    print(f"Saving {len(models)} models to JSON file...")
    import json

    # Load existing models to preserve backtest data
    existing_models = []
    if os.path.exists(MODELS_DATA_FILE):
        try:
            with open(MODELS_DATA_FILE, "r") as f:
                existing_models = json.load(f)
        except (json.JSONDecodeError, FileNotFoundError):
            existing_models = []

    # Merge backtest data from existing models into new models
    for new_model in models:
        # Find matching existing model
        for existing_model in existing_models:
            if existing_model.get("name") == new_model.get(
                "name"
            ) and existing_model.get("category") == new_model.get("category"):
                # Preserve backtest data if it exists
                if "backtest" in existing_model:
                    new_model["backtest"] = existing_model["backtest"]
                    print(f"✅ Preserved backtest data for {new_model['name']}")
                break

    # Save the updated models to file
    with open(MODELS_DATA_FILE, "w") as f:
        json.dump(models, f, indent=2)
    print("Models saved successfully!")

    return models


def get_system_status() -> Dict[str, Any]:
    """Get real system status from live_trade_bench"""
    stock_system = _get_stock_system()
    polymarket_system = _get_polymarket_system()

    stock_count = len(stock_system.agents)
    poly_count = len(polymarket_system.agents)

    return {
        "running": True,
        "stock_agents": stock_count,
        "polymarket_agents": poly_count,
        "total_agents": stock_count + poly_count,
    }


def get_allocation_history(model_id: str) -> Optional[List[Dict[str, Any]]]:
    """Get the allocation history for a specific model."""
    try:
        # Parse model ID to get agent and system
        if "_stock" in model_id:
            system = _get_stock_system()
            agent_name = model_id.replace("_stock", "").replace("-", " ").title()
        elif "_polymarket" in model_id:
            system = _get_polymarket_system()
            agent_name = model_id.replace("_polymarket", "").replace("-", " ").title()
        else:
            return None

        # Get the agent
        agent = system.agents.get(agent_name)
        if not agent:
            return None

        return agent.account.allocation_history

    except Exception as e:
        print(f"Error getting allocation history for {model_id}: {e}")
        return None


def _parallel_process_agents(stock_system, polymarket_system) -> Dict[str, Any]:
<<<<<<< HEAD
    """并行处理所有智能体的LLM调用 - 复用现有系统接口"""
    print("🚀 Starting parallel system processing using existing interfaces...")

    # 直接调用本地的并行系统处理方法
    result = run_parallel_cycle(stock_system, polymarket_system, for_date=None)

    if result["success"]:
        print("✅ Parallel system processing completed successfully")

        # 转换结果格式以保持向后兼容性
        stock_agents = len(stock_system.agents)
        polymarket_agents = len(polymarket_system.agents)

        return {
            "success": True,
            "total_agents": stock_agents + polymarket_agents,
            "stock_success": (
                result["stock_result"].get("agents_processed", 0)
                if result["stock_result"].get("success")
                else 0
            ),
            "polymarket_success": (
                result["polymarket_result"].get("agents_processed", 0)
                if result["polymarket_result"].get("success")
                else 0
            ),
            "results": [
                {
=======
    """Parallel processing of all agents' LLM calls at backend level"""
    from concurrent.futures import as_completed

    print("🚀 Starting parallel LLM processing for all agents...")

    # Collect all agents from both systems
    all_agents = []

    # Add stock agents
    for agent_name, agent in stock_system.agents.items():
        all_agents.append(
            {
                "name": agent_name,
                "agent": agent,
                "system": "stock",
                "system_instance": stock_system,
            }
        )

    # Add polymarket agents
    for agent_name, agent in polymarket_system.agents.items():
        all_agents.append(
            {
                "name": agent_name,
                "agent": agent,
                "system": "polymarket",
                "system_instance": polymarket_system,
            }
        )

    print(f"📊 Processing {len(all_agents)} agents in parallel...")

    # Pre-fetch shared market data to avoid duplicate fetching per agent
    from concurrent.futures import as_completed

    shared_stock_market_data: Dict[str, Dict[str, Any]] = {}
    if getattr(stock_system, "universe", None):
        print("🔎 Pre-fetching stock market data in parallel...")
        tickers = list(stock_system.universe)
        max_ticker_workers = max(2, min(16, len(tickers)))
        with ThreadPoolExecutor(max_workers=max_ticker_workers) as tpool:
            future_to_ticker = {
                tpool.submit(fetch_current_stock_price, ticker): ticker
                for ticker in tickers
            }
            for fut in as_completed(future_to_ticker):
                ticker = future_to_ticker[fut]
                try:
                    price = fut.result()
                    if price:
                        shared_stock_market_data[ticker] = {
                            "ticker": ticker,
                            "name": stock_system.stock_info[ticker]["name"],
                            "sector": stock_system.stock_info[ticker]["sector"],
                            "current_price": price,
                            "market_cap": stock_system.stock_info[ticker][
                                "market_cap"
                            ],
                        }
                except Exception as e:
                    print(f"⚠️ Failed to fetch data for {ticker}: {e}")

    print(
        f"📈 Pre-fetched {len(shared_stock_market_data)} stock quotes; sharing across agents"
    )

    # Polymarket can fetch once via its system method
    try:
        shared_polymarket_market_data = polymarket_system._fetch_market_data()
    except Exception as e:
        print(f"⚠️ Failed to pre-fetch polymarket data: {e}")
        shared_polymarket_market_data = {}

    # Function to process a single agent
    def process_single_agent(agent_info):
        try:
            agent_name = agent_info["name"]
            agent = agent_info["agent"]
            system_type = agent_info["system"]
            system_instance = agent_info["system_instance"]

            print(f"🤖 [{system_type.upper()}] {agent_name} starting LLM call...")

            # Get market data based on system type (shared across agents)
            if system_type == "stock":
                market_data = shared_stock_market_data

                # Update position prices with shared data
                for ag in system_instance.agents.values():
                    if hasattr(ag.account, "update_position_price"):
                        for ticker, data in market_data.items():
                            ag.account.update_position_price(
                                ticker, data.get("current_price", 0)
                            )

            else:  # polymarket
                market_data = shared_polymarket_market_data

            if not market_data:
                return {
                    "agent_name": agent_name,
                    "system": system_type,
                    "success": False,
                    "error": "No market data available",
                }

            # Generate portfolio allocation
            allocation = agent.generate_portfolio_allocation(
                market_data, agent.account, None  # for_date=None for live trading
            )

            if allocation:
                # Update target allocations
                for asset_id, target_ratio in allocation.items():
                    if system_type == "stock":
                        if asset_id in system_instance.universe:
                            agent.account.set_target_allocation(asset_id, target_ratio)
                    else:  # polymarket
                        if asset_id in system_instance.universe:
                            agent.account.set_target_allocation(asset_id, target_ratio)

                # Build price map for rebalance
                if system_type == "stock":
                    price_map = {
                        t: d.get("current_price") for t, d in market_data.items()
                    }
                    try:
                        agent.account._simulate_rebalance_to_target(
                            agent.account.target_allocations,
                            price_map=price_map,
                        )
                    except Exception as rebalance_error:
                        print(
                            f"⚠️ Rebalance failed for {agent_name}: {rebalance_error}"
                        )

                # Record snapshot
                agent.account._record_allocation_snapshot()

                print(f"✅ [{system_type.upper()}] {agent_name} completed successfully")
                return {
>>>>>>> 3cab9978
                    "agent_name": agent_name,
                    "system": "stock",
                    "success": result["stock_result"].get("success", False),
                    "allocation": (
                        "completed" if result["stock_result"].get("success") else None
                    ),
                }
                for agent_name in stock_system.agents.keys()
            ]
            + [
                {
                    "agent_name": agent_name,
                    "system": "polymarket",
                    "success": result["polymarket_result"].get("success", False),
                    "allocation": (
                        "completed"
                        if result["polymarket_result"].get("success")
                        else None
                    ),
                }
<<<<<<< HEAD
                for agent_name in polymarket_system.agents.keys()
            ],
=======

        except Exception as e:
            print(f"❌ [{system_type.upper()}] {agent_name} error: {e}")
            import traceback

            traceback.print_exc()
            return {
                "agent_name": agent_name,
                "system": system_type,
                "success": False,
                "error": str(e),
            }

    # Execute all agents in parallel
    results = []
    workers = max(2, min(32, len(all_agents)))
    with ThreadPoolExecutor(max_workers=workers) as executor:
        # Submit all tasks
        future_to_agent = {
            executor.submit(process_single_agent, agent_info): agent_info
            for agent_info in all_agents
>>>>>>> 3cab9978
        }
    else:
        return {"status": "error", "message": "Parallel processing failed"}


def trigger_cycle() -> Dict[str, Any]:
    """Run one trading cycle using real live_trade_bench systems with parallel agent processing"""
    try:
        stock_system = _get_stock_system()
        polymarket_system = _get_polymarket_system()

        print("🔄 Triggering parallel LLM trading cycles...")

        # Use parallel agent processing instead of system-level parallelism
        result = _parallel_process_agents(stock_system, polymarket_system)

        if result["success"]:
            print("✅ Parallel LLM trading cycles completed successfully")
            return {
                "status": "success",
                "message": "Parallel LLM trading cycles completed successfully",
                "total_agents": result["total_agents"],
                "stock_success": result["stock_success"],
                "polymarket_success": result["polymarket_success"],
                "results": result["results"],
            }
        else:
            return {"status": "error", "message": "Parallel processing failed"}

    except Exception as e:
        print(f"❌ Trading cycle failed: {e}")
        import traceback

        traceback.print_exc()
        return {"status": "error", "message": f"Trading cycle failed: {str(e)}"}


# ============================================================================
# PARALLEL PROCESSING METHODS - 复用现有接口
# ============================================================================


def run_parallel_cycle(stock_system, polymarket_system, for_date=None):
    """并行运行股票和预测市场系统的交易周期"""
    from concurrent.futures import as_completed

    print("🚀 Starting parallel system processing...")

    def run_stock_cycle():
        """运行股票系统周期"""
        try:
            print("📈 Processing stock system...")
            result = stock_system.run_cycle(for_date=for_date)
            print("✅ Stock system completed")
            return {"system": "stock", "result": result}
        except Exception as e:
            print(f"❌ Stock system error: {e}")
            return {"system": "stock", "result": {"success": False, "error": str(e)}}

    def run_polymarket_cycle():
        """运行预测市场系统周期"""
        try:
            print("🎯 Processing polymarket system...")
            result = polymarket_system.run_cycle(for_date=for_date)
            print("✅ Polymarket system completed")
            return {"system": "polymarket", "result": result}
        except Exception as e:
            print(f"❌ Polymarket system error: {e}")
            return {
                "system": "polymarket",
                "result": {"success": False, "error": str(e)},
            }

    # 并行执行两个系统
    with ThreadPoolExecutor(max_workers=2) as executor:
        futures = {
            executor.submit(run_stock_cycle): "stock",
            executor.submit(run_polymarket_cycle): "polymarket",
        }

        results = {}
        for future in as_completed(futures):
            result = future.result()
            results[result["system"]] = result["result"]

    # 汇总结果
    stock_success = results.get("stock", {}).get("success", False)
    polymarket_success = results.get("polymarket", {}).get("success", False)

    print("✅ Parallel system processing completed:")
    print(f"   📈 Stock system: {'✅' if stock_success else '❌'}")
    print(f"   🎯 Polymarket system: {'✅' if polymarket_success else '❌'}")

    return {
        "success": stock_success and polymarket_success,
        "stock_result": results.get("stock"),
        "polymarket_result": results.get("polymarket"),
    }


# ============================================================================
# PARALLEL BACKTEST METHODS - 复用现有接口
# ============================================================================


def run_parallel_backtest(
    models, start_date, end_date, stock_initial_cash, polymarket_initial_cash
):
    """并行运行股票和预测市场回测"""
    from concurrent.futures import as_completed

    from live_trade_bench.backtesting import run_backtest

    print("🚀 Starting parallel backtest for both markets...")

    def run_stock_backtest():
        """运行股票市场回测"""
        try:
            print("📈 Running stock market backtest...")
            result = run_backtest(
                models=models,
                initial_cash=stock_initial_cash,
                start_date=start_date,
                end_date=end_date,
                market_type="stock",
            )
            print("✅ Stock backtest completed")
            return {"market": "stock", "result": result}
        except Exception as e:
            print(f"❌ Stock backtest error: {e}")
            return {"market": "stock", "result": {}, "error": str(e)}

    def run_polymarket_backtest():
        """运行预测市场回测"""
        try:
            print("🎯 Running polymarket backtest...")
            result = run_backtest(
                models=models,
                initial_cash=polymarket_initial_cash,
                start_date=start_date,
                end_date=end_date,
                market_type="polymarket",
            )
            print("✅ Polymarket backtest completed")
            return {"market": "polymarket", "result": result}
        except Exception as e:
            print(f"❌ Polymarket backtest error: {e}")
            return {"market": "polymarket", "result": {}, "error": str(e)}

    # 并行执行两个市场的回测
    with ThreadPoolExecutor(max_workers=2) as executor:
        futures = {
            executor.submit(run_stock_backtest): "stock",
            executor.submit(run_polymarket_backtest): "polymarket",
        }

        results = {}
        for future in as_completed(futures):
            result = future.result()
            results[result["market"]] = result["result"]

    # 汇总结果
    stock_results = results.get("stock", {})
    polymarket_results = results.get("polymarket", {})

    print("✅ Parallel backtest completed:")
    print(f"   📈 Stock models: {len(stock_results)} results")
    print(f"   🎯 Polymarket models: {len(polymarket_results)} results")

    return {
        "stock": stock_results,
        "polymarket": polymarket_results,
        "start_date": start_date,
        "end_date": end_date,
    }


if __name__ == "__main__":
    print("🚀 Running models_data generation...")
    models = get_models_data()
    print(f"✅ Generated {len(models)} models successfully!")<|MERGE_RESOLUTION|>--- conflicted
+++ resolved
@@ -14,6 +14,9 @@
     PolymarketPortfolioSystem,
 )
 from live_trade_bench.agents.stock_system import StockPortfolioSystem  # noqa: E402
+from live_trade_bench.fetchers.stock_fetcher import (  # noqa: E402
+    fetch_current_stock_price,
+)
 
 # 使用统一配置管理
 from .config import MODELS_DATA_FILE, get_base_model_configs
@@ -185,7 +188,9 @@
                     for symbol, pos in account.positions.items()
                 },
                 "target_allocations": getattr(account, "target_allocations", {}),
-                "current_allocations": getattr(account, "get_current_allocations", lambda: lambda: {} )(),
+                "current_allocations": getattr(
+                    account, "get_current_allocations", lambda: lambda: {}
+                )(),
                 "return_pct": round(return_pct, 2),
                 "unrealized_pnl": round(profit_amount, 2),
             }
@@ -235,7 +240,9 @@
                 "profit": round(profit_amount, 2),
                 "trades": len(account.transactions),
                 "status": "active",
-                "asset_allocation": getattr(account, "get_current_allocations", lambda: lambda: {} )(),
+                "asset_allocation": getattr(
+                    account, "get_current_allocations", lambda: lambda: {}
+                )(),
                 # Detailed modal data, nested
                 "portfolio": portfolio_details,
                 "chartData": chart_data,
@@ -322,7 +329,6 @@
 
 
 def _parallel_process_agents(stock_system, polymarket_system) -> Dict[str, Any]:
-<<<<<<< HEAD
     """并行处理所有智能体的LLM调用 - 复用现有系统接口"""
     print("🚀 Starting parallel system processing using existing interfaces...")
 
@@ -332,44 +338,19 @@
     if result["success"]:
         print("✅ Parallel system processing completed successfully")
 
-        # 转换结果格式以保持向后兼容性
-        stock_agents = len(stock_system.agents)
-        polymarket_agents = len(polymarket_system.agents)
-
-        return {
-            "success": True,
-            "total_agents": stock_agents + polymarket_agents,
-            "stock_success": (
-                result["stock_result"].get("agents_processed", 0)
-                if result["stock_result"].get("success")
-                else 0
-            ),
-            "polymarket_success": (
-                result["polymarket_result"].get("agents_processed", 0)
-                if result["polymarket_result"].get("success")
-                else 0
-            ),
-            "results": [
+        # Initialize all_agents list
+        all_agents = []
+
+        # Add stock agents
+        for agent_name, agent in stock_system.agents.items():
+            all_agents.append(
                 {
-=======
-    """Parallel processing of all agents' LLM calls at backend level"""
-    from concurrent.futures import as_completed
-
-    print("🚀 Starting parallel LLM processing for all agents...")
-
-    # Collect all agents from both systems
-    all_agents = []
-
-    # Add stock agents
-    for agent_name, agent in stock_system.agents.items():
-        all_agents.append(
-            {
-                "name": agent_name,
-                "agent": agent,
-                "system": "stock",
-                "system_instance": stock_system,
-            }
-        )
+                    "name": agent_name,
+                    "agent": agent,
+                    "system": "stock",
+                    "system_instance": stock_system,
+                }
+            )
 
     # Add polymarket agents
     for agent_name, agent in polymarket_system.agents.items():
@@ -407,9 +388,7 @@
                             "name": stock_system.stock_info[ticker]["name"],
                             "sector": stock_system.stock_info[ticker]["sector"],
                             "current_price": price,
-                            "market_cap": stock_system.stock_info[ticker][
-                                "market_cap"
-                            ],
+                            "market_cap": stock_system.stock_info[ticker]["market_cap"],
                         }
                 except Exception as e:
                     print(f"⚠️ Failed to fetch data for {ticker}: {e}")
@@ -455,69 +434,32 @@
                     "agent_name": agent_name,
                     "system": system_type,
                     "success": False,
-                    "error": "No market data available",
+                    "allocation": None,
                 }
 
-            # Generate portfolio allocation
-            allocation = agent.generate_portfolio_allocation(
-                market_data, agent.account, None  # for_date=None for live trading
-            )
+            # Generate portfolio allocation using the agent
+            allocation = agent.generate_portfolio_allocation(market_data)
 
             if allocation:
-                # Update target allocations
-                for asset_id, target_ratio in allocation.items():
-                    if system_type == "stock":
-                        if asset_id in system_instance.universe:
-                            agent.account.set_target_allocation(asset_id, target_ratio)
-                    else:  # polymarket
-                        if asset_id in system_instance.universe:
-                            agent.account.set_target_allocation(asset_id, target_ratio)
-
-                # Build price map for rebalance
-                if system_type == "stock":
-                    price_map = {
-                        t: d.get("current_price") for t, d in market_data.items()
-                    }
-                    try:
-                        agent.account._simulate_rebalance_to_target(
-                            agent.account.target_allocations,
-                            price_map=price_map,
-                        )
-                    except Exception as rebalance_error:
-                        print(
-                            f"⚠️ Rebalance failed for {agent_name}: {rebalance_error}"
-                        )
-
-                # Record snapshot
-                agent.account._record_allocation_snapshot()
-
-                print(f"✅ [{system_type.upper()}] {agent_name} completed successfully")
+                print(
+                    f"✅ [{system_type.upper()}] {agent_name} allocation generated successfully"
+                )
                 return {
->>>>>>> 3cab9978
                     "agent_name": agent_name,
-                    "system": "stock",
-                    "success": result["stock_result"].get("success", False),
-                    "allocation": (
-                        "completed" if result["stock_result"].get("success") else None
-                    ),
+                    "system": system_type,
+                    "success": True,
+                    "allocation": allocation,
                 }
-                for agent_name in stock_system.agents.keys()
-            ]
-            + [
-                {
+            else:
+                print(
+                    f"⚠️ [{system_type.upper()}] {agent_name} no allocation generated"
+                )
+                return {
                     "agent_name": agent_name,
-                    "system": "polymarket",
-                    "success": result["polymarket_result"].get("success", False),
-                    "allocation": (
-                        "completed"
-                        if result["polymarket_result"].get("success")
-                        else None
-                    ),
+                    "system": system_type,
+                    "success": True,
+                    "allocation": None,
                 }
-<<<<<<< HEAD
-                for agent_name in polymarket_system.agents.keys()
-            ],
-=======
 
         except Exception as e:
             print(f"❌ [{system_type.upper()}] {agent_name} error: {e}")
@@ -539,10 +481,176 @@
         future_to_agent = {
             executor.submit(process_single_agent, agent_info): agent_info
             for agent_info in all_agents
->>>>>>> 3cab9978
         }
-    else:
-        return {"status": "error", "message": "Parallel processing failed"}
+        for future in as_completed(future_to_agent):
+            agent_info = future_to_agent[future]
+            try:
+                result = future.result()
+                results.append(result)
+            except Exception as e:
+                print(f"❌ Task failed for {agent_info['name']}: {e}")
+                results.append(
+                    {
+                        "agent_name": agent_info["name"],
+                        "system": agent_info["system"],
+                        "success": False,
+                        "error": str(e),
+                    }
+                )
+
+    # Group results by system
+    stock_results = [r for r in results if r["system"] == "stock"]
+    polymarket_results = [r for r in results if r["system"] == "polymarket"]
+
+    return {
+        "success": True,
+        "total_agents": len(results),
+        "stock_success": len([r for r in stock_results if r["success"]]),
+        "polymarket_success": len([r for r in polymarket_results if r["success"]]),
+        "results": results,
+    }
+
+    shared_stock_market_data: Dict[str, Dict[str, Any]] = {}
+    if getattr(stock_system, "universe", None):
+        print("🔎 Pre-fetching stock market data in parallel...")
+        tickers = list(stock_system.universe)
+        max_ticker_workers = max(2, min(16, len(tickers)))
+        with ThreadPoolExecutor(max_workers=max_ticker_workers) as tpool:
+            future_to_ticker = {
+                tpool.submit(fetch_current_stock_price, ticker): ticker
+                for ticker in tickers
+            }
+            for fut in as_completed(future_to_ticker):
+                ticker = future_to_ticker[fut]
+                try:
+                    price = fut.result()
+                    if price:
+                        shared_stock_market_data[ticker] = {
+                            "ticker": ticker,
+                            "name": stock_system.stock_info[ticker]["name"],
+                            "sector": stock_system.stock_info[ticker]["sector"],
+                            "current_price": price,
+                            "market_cap": stock_system.stock_info[ticker]["market_cap"],
+                        }
+                except Exception as e:
+                    print(f"⚠️ Failed to fetch data for {ticker}: {e}")
+
+    print(
+        f"📈 Pre-fetched {len(shared_stock_market_data)} stock quotes; sharing across agents"
+    )
+
+    # Polymarket can fetch once via its system method
+    try:
+        shared_polymarket_market_data = polymarket_system._fetch_market_data()
+    except Exception as e:
+        print(f"⚠️ Failed to pre-fetch polymarket data: {e}")
+        shared_polymarket_market_data = {}
+
+    # Function to process a single agent
+    def process_single_agent(agent_info):
+        try:
+            agent_name = agent_info["name"]
+            agent = agent_info["agent"]
+            system_type = agent_info["system"]
+            system_instance = agent_info["system_instance"]
+
+            print(f"🤖 [{system_type.upper()}] {agent_name} starting LLM call...")
+
+            # Get market data based on system type (shared across agents)
+            if system_type == "stock":
+                market_data = shared_stock_market_data
+
+                # Update position prices with shared data
+                for ag in system_instance.agents.values():
+                    if hasattr(ag.account, "update_position_price"):
+                        for ticker, data in market_data.items():
+                            ag.account.update_position_price(
+                                ticker, data.get("current_price", 0)
+                            )
+
+            else:  # polymarket
+                market_data = shared_polymarket_market_data
+
+            if not market_data:
+                return {
+                    "agent_name": agent_name,
+                    "system": system_type,
+                    "success": False,
+                    "allocation": None,
+                }
+
+            # Generate portfolio allocation using the agent
+            allocation = agent.generate_portfolio_allocation(market_data)
+
+            if allocation:
+                print(
+                    f"✅ [{system_type.upper()}] {agent_name} allocation generated successfully"
+                )
+                return {
+                    "agent_name": agent_name,
+                    "system": system_type,
+                    "success": True,
+                    "allocation": allocation,
+                }
+            else:
+                print(
+                    f"⚠️ [{system_type.upper()}] {agent_name} no allocation generated"
+                )
+                return {
+                    "agent_name": agent_name,
+                    "system": system_type,
+                    "success": True,
+                    "allocation": None,
+                }
+
+        except Exception as e:
+            print(f"❌ [{system_type.upper()}] {agent_name} error: {e}")
+            import traceback
+
+            traceback.print_exc()
+            return {
+                "agent_name": agent_name,
+                "system": system_type,
+                "success": False,
+                "error": str(e),
+            }
+
+    # Execute all agents in parallel
+    results = []
+    workers = max(2, min(32, len(all_agents)))
+    with ThreadPoolExecutor(max_workers=workers) as executor:
+        # Submit all tasks
+        future_to_agent = {
+            executor.submit(process_single_agent, agent_info): agent_info
+            for agent_info in all_agents
+        }
+        for future in as_completed(future_to_agent):
+            agent_info = future_to_agent[future]
+            try:
+                result = future.result()
+                results.append(result)
+            except Exception as e:
+                print(f"❌ Task failed for {agent_info['name']}: {e}")
+                results.append(
+                    {
+                        "agent_name": agent_info["name"],
+                        "system": agent_info["system"],
+                        "success": False,
+                        "error": str(e),
+                    }
+                )
+
+    # Group results by system
+    stock_results = [r for r in results if r["system"] == "stock"]
+    polymarket_results = [r for r in results if r["system"] == "polymarket"]
+
+    return {
+        "success": True,
+        "total_agents": len(results),
+        "stock_success": len([r for r in stock_results if r["success"]]),
+        "polymarket_success": len([r for r in polymarket_results if r["success"]]),
+        "results": results,
+    }
 
 
 def trigger_cycle() -> Dict[str, Any]:
@@ -558,6 +666,19 @@
 
         if result["success"]:
             print("✅ Parallel LLM trading cycles completed successfully")
+
+            # 🔄 CRITICAL FIX: Save updated data to JSON after parallel processing
+            print("💾 Saving updated model data to JSON...")
+            try:
+                updated_models = get_models_data()
+                print(f"✅ Successfully saved {len(updated_models)} models to JSON")
+            except Exception as save_error:
+                print(f"⚠️ Failed to save models data: {save_error}")
+                # Don't fail the whole operation if save fails
+                import traceback
+
+                traceback.print_exc()
+
             return {
                 "status": "success",
                 "message": "Parallel LLM trading cycles completed successfully",
@@ -709,6 +830,18 @@
     print(f"   📈 Stock models: {len(stock_results)} results")
     print(f"   🎯 Polymarket models: {len(polymarket_results)} results")
 
+    # 🔄 CRITICAL FIX: Save backtest results to models JSON
+    print("💾 Saving backtest results to models JSON...")
+    try:
+        backtest_data = {"stock": stock_results, "polymarket": polymarket_results}
+        _save_backtest_data_to_models(backtest_data)
+        print("✅ Backtest data saved to models JSON successfully")
+    except Exception as save_error:
+        print(f"⚠️ Failed to save backtest data: {save_error}")
+        import traceback
+
+        traceback.print_exc()
+
     return {
         "stock": stock_results,
         "polymarket": polymarket_results,
