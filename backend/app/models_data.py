import json
import os
from dataclasses import asdict

from live_trade_bench.accounts.base_account import Position

from .config import MODELS_DATA_FILE


def _create_model_data(agent, account, market_type):
    """Create model data for a single agent."""
    account_data = account.get_account_data()
    model_id = f"{agent.model_name.lower().replace(' ', '-')}-{market_type}"

    portfolio = account_data.get("portfolio", {})
    allocation_history = account_data.get("allocation_history", [])
    asset_allocation = portfolio.get("current_allocations", {})

    # No processing needed - data should already be in correct format from the system

    model = {
        "id": model_id,
        "name": agent.name,
        "category": market_type,
        "status": "active",
        "performance": account_data.get("performance", 0),
        "profit": account_data.get("profit", 0),
<<<<<<< HEAD
        "trades": len(allocation_history),
        "asset_allocation": asset_allocation,
=======
        "trades": len(account_data.get("allocation_history", [])),
        "asset_allocation": (
            remapped_asset_allocation
            if market_type == "polymarket"
            else account_data.get("portfolio", {}).get("current_allocations", {})
        ),
>>>>>>> 43770960
        "portfolio": portfolio,
        "chartData": {
            "profit_history": [
                {
                    "timestamp": snapshot["timestamp"],
                    "profit": snapshot["profit"],
                    "totalValue": snapshot["total_value"],
                }
                for snapshot in allocation_history
            ]
        },
        "allocationHistory": allocation_history,
    }
    return model


def _serialize_positions(model_data):
    """Serialize Position objects to dictionaries."""
    if "portfolio" in model_data and "positions" in model_data["portfolio"]:
        model_data["portfolio"]["positions"] = {
            symbol: asdict(p) if isinstance(p, Position) else p
            for symbol, p in model_data["portfolio"]["positions"].items()
        }
    return model_data


def merge_model_data(
    existing_model: Dict[str, Any], new_model: Dict[str, Any]
) -> Dict[str, Any]:
    """Merge existing model data with new data, appending historical records."""
    merged = existing_model.copy()

    merged["trades"] = existing_model.get("trades", 0) + new_model.get("trades", 0)

    merged["performance"] = existing_model.get("performance", 0) + new_model.get(
        "performance", 0
    )
    merged["profit"] = existing_model.get("profit", 0) + new_model.get("profit", 0)

    merged["portfolio"] = new_model.get("portfolio", {})
    merged["asset_allocation"] = new_model.get("asset_allocation", {})

    existing_allocation_history = existing_model.get("allocationHistory", [])
    new_allocation_history = new_model.get("allocationHistory", [])
    merged["allocationHistory"] = existing_allocation_history + new_allocation_history

    existing_chart_data = existing_model.get("chartData", {})
    new_chart_data = new_model.get("chartData", {})

    existing_profit_history = existing_chart_data.get("profit_history", [])
    new_profit_history = new_chart_data.get("profit_history", [])

    merged["chartData"] = (
        new_chart_data.copy() if new_chart_data else existing_chart_data.copy()
    )
    merged["chartData"]["profit_history"] = existing_profit_history + new_profit_history

    return merged


def generate_models_data(stock_system, polymarket_system) -> None:
    """Generate and save model data for all systems."""
    try:
        print("🚀 Starting data generation for both markets...")
        all_market_data = []

        systems = {"stock": stock_system, "polymarket": polymarket_system}

        for market_type, system in systems.items():
            print(f"--- Processing {market_type.upper()} market ---")
            system.run_cycle()

            for agent_name, account in system.accounts.items():
                agent = system.agents.get(agent_name)
                if not agent:
                    continue

                model_data = _create_model_data(agent, account, market_type)
                all_market_data.append(model_data)

        # Try to load existing data for merging
        existing_data = []
        if os.path.exists(MODELS_DATA_FILE):
            try:
                with open(MODELS_DATA_FILE, "r") as f:
                    existing_data = json.load(f)
                print(f"📖 Loaded existing data with {len(existing_data)} models")
            except Exception as e:
                print(f"⚠️ Could not load existing data: {e}, starting fresh")
                existing_data = []

        # Merge new data with existing data
        merged_data = []
        for new_model in all_market_data:
            new_model_serialized = _serialize_positions(new_model)

            # Find matching existing model by ID
            existing_model = None
            for existing in existing_data:
                if existing.get("id") == new_model_serialized.get("id"):
                    existing_model = existing
                    break

            if existing_model:
                merged_model = merge_model_data(existing_model, new_model_serialized)
                merged_data.append(merged_model)
                print(
                    f"🔄 Merged data for {new_model_serialized.get('name', 'Unknown')}"
                )
            else:
                merged_data.append(new_model_serialized)
                print(
                    f"➕ Added new model {new_model_serialized.get('name', 'Unknown')}"
                )

        # Save merged data
        with open(MODELS_DATA_FILE, "w") as f:
            json.dump(merged_data, f, indent=4)
        print(
            f"✅ Successfully wrote merged data for {len(merged_data)} models to {MODELS_DATA_FILE}"
        )

    except Exception as e:
        print(f"❌ CRITICAL: generate_models_data failed completely: {e}")
        import traceback

        traceback.print_exc()
        print("🔄 Scheduler will continue with next cycle...")


if __name__ == "__main__":
    generate_models_data()<|MERGE_RESOLUTION|>--- conflicted
+++ resolved
@@ -25,17 +25,8 @@
         "status": "active",
         "performance": account_data.get("performance", 0),
         "profit": account_data.get("profit", 0),
-<<<<<<< HEAD
         "trades": len(allocation_history),
         "asset_allocation": asset_allocation,
-=======
-        "trades": len(account_data.get("allocation_history", [])),
-        "asset_allocation": (
-            remapped_asset_allocation
-            if market_type == "polymarket"
-            else account_data.get("portfolio", {}).get("current_allocations", {})
-        ),
->>>>>>> 43770960
         "portfolio": portfolio,
         "chartData": {
             "profit_history": [
