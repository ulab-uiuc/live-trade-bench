"""
Real model data provider using live_trade_bench
"""

import json
from concurrent.futures import ThreadPoolExecutor
from datetime import datetime
from typing import Any, Dict, List, Optional

<<<<<<< HEAD
from .config import (
    MODELS_DATA_FILE,
    USE_MOCK_AGENTS,
    USE_MOCK_FETCHERS,
    get_base_model_configs,
)
=======
from live_trade_bench.fetchers.stock_fetcher import (  # noqa: E402
    fetch_current_stock_price,
)

# Import after path modification
from live_trade_bench.systems.polymarket_system import (  # noqa: E402
    PolymarketPortfolioSystem,
)
from live_trade_bench.systems.stock_system import StockPortfolioSystem  # noqa: E402

# 使用统一配置管理
from .config import MODELS_DATA_FILE, get_base_model_configs
>>>>>>> 05e76fe6

if USE_MOCK_FETCHERS:
    from live_trade_bench.mock.mock_fetcher import fetch_current_stock_price
else:
    from live_trade_bench.fetchers.stock_fetcher import fetch_current_stock_price

from live_trade_bench.agents.polymarket_system import PolymarketPortfolioSystem
from live_trade_bench.agents.stock_system import StockPortfolioSystem


def _get_stock_system():
    """Get or create stock system with real or mock agents"""
    if USE_MOCK_AGENTS:
        stock_system = StockPortfolioSystem.get_instance()
        if not stock_system.agents:
            from live_trade_bench.accounts import StockAccount
            from live_trade_bench.mock import create_mock_stock_agent

            mock_agent = create_mock_stock_agent("Mock_Stock_Agent")
            mock_agent.account = StockAccount(cash_balance=1000.0)
            stock_system.agents["Mock_Stock_Agent"] = mock_agent
        return stock_system
    else:
        stock_system = StockPortfolioSystem.get_instance()
        if not stock_system.agents:
            base_models = get_base_model_configs()
            for name, model_name in base_models:
                stock_system.add_agent(
                    name=name, initial_cash=1000, model_name=model_name
                )
        return stock_system


def _get_polymarket_system():
    """Get or create polymarket system with real or mock agents"""
    if USE_MOCK_AGENTS:
        polymarket_system = PolymarketPortfolioSystem.get_instance()
        if not polymarket_system.agents:
            from live_trade_bench.accounts import PolymarketAccount
            from live_trade_bench.mock import create_mock_polymarket_agent

            mock_agent = create_mock_polymarket_agent("Mock_Polymarket_Agent")
            mock_agent.account = PolymarketAccount(cash_balance=500.0)
            polymarket_system.agents["Mock_Polymarket_Agent"] = mock_agent
        return polymarket_system
    else:
        polymarket_system = PolymarketPortfolioSystem.get_instance()
        if not polymarket_system.agents:
            base_models = get_base_model_configs()
            for name, model_name in base_models:
                polymarket_system.add_agent(
                    name=name, initial_cash=500, model_name=model_name
                )
        return polymarket_system


def get_model_configurations():
    """Get model configurations.

    Returns:
        tuple: (stock_models, polymarket_models) where each is a list of (name, model_id) tuples
    """
    # Use centralized model configurations - single source of truth!
    base_models = get_base_model_configs()

    # Return same models for both markets (only initial_cash differs)
    return base_models, base_models


def get_models_data() -> List[Dict[str, Any]]:
    """
    Get comprehensive model data including performance, allocation, and chart data,
    all generated from a single, consistent state.
    """
    models = []

    systems = {
        "stock": {
            "system": _get_stock_system(),
            "initial_cash": 1000.0,
            "accuracy": 75.0,
        },
        "polymarket": {
            "system": _get_polymarket_system(),
            "initial_cash": 500.0,
            "accuracy": 70.0,
        },
    }

    for category, config in systems.items():
        system = config["system"]
        initial_cash = config["initial_cash"]

        for agent_name, agent in system.agents.items():
            account = agent.account
            model_id = f"{agent_name.lower().replace(' ', '-')}_{category}"

            # 1. Use REAL trading data instead of mock simulation
            # Get current portfolio state (may be empty on startup)
            portfolio_breakdown = account.get_portfolio_value_breakdown()
            total_value = portfolio_breakdown.get("total_value", initial_cash)
            return_pct = (
                ((total_value - initial_cash) / initial_cash) * 100
                if initial_cash > 0
                else 0.0
            )
            profit_amount = total_value - initial_cash

            # 2. Get portfolio details (for modal) - use actual account state
            portfolio_details = {
                "cash": account.cash_balance,
                "total_value": total_value,
                "holdings": {
                    symbol: pos.quantity * pos.current_price
                    for symbol, pos in account.positions.items()
                },
                "target_allocations": getattr(account, "target_allocations", {}),
                "current_allocations": getattr(
                    account, "get_current_allocations", lambda: lambda: {}
                )(),
                "return_pct": round(return_pct, 2),
                "unrealized_pnl": round(profit_amount, 2),
            }

            # 3. Generate profit history from allocation history
            profit_history = []
            if account.allocation_history:
                # Use real allocation history if available
                for snapshot in account.allocation_history:
                    value = snapshot["total_value"]
                    profit = value - initial_cash
                    profit_history.append(
                        {
                            "timestamp": snapshot["timestamp"],
                            "profit": round(profit, 2),
                            "totalValue": round(value, 2),
                        }
                    )
            else:
                # Use current state for initial profit history
                profit_history.append(
                    {
                        "timestamp": datetime.now().isoformat(),
                        "profit": 0.0,
                        "totalValue": initial_cash,
                    }
                )

            # 4. Get chart data (for modal) - use real data
            chart_data = {
                "holdings": portfolio_details["holdings"],
                "profit_history": profit_history,
                "total_value": total_value,
            }

            # 5. Get allocation history (for modal) - use real data
            allocation_history = account.allocation_history

            # 6. Assemble the comprehensive model object using REAL data
            model_obj = {
                # Dashboard card data
                "id": model_id,
                "name": agent_name,
                "category": category,
                "performance": round(return_pct, 2),
                "profit": round(profit_amount, 2),
                "trades": len(account.transactions),
                "status": "active",
                "asset_allocation": getattr(
                    account, "get_current_allocations", lambda: lambda: {}
                )(),
                # Detailed modal data, nested
                "portfolio": portfolio_details,
                "chartData": chart_data,
                "allocationHistory": allocation_history,
                "last_updated": datetime.now().isoformat(),
            }

            models.append(model_obj)

    # Save to JSON file using centralized config
    print(f"Saving {len(models)} models to JSON file...")

    # Save the models to file
    with open(MODELS_DATA_FILE, "w") as f:
        json.dump(models, f, indent=2)
    print("Models saved successfully!")

    return models


def get_system_status() -> Dict[str, Any]:
    """Get real system status from live_trade_bench"""
    stock_system = _get_stock_system()
    polymarket_system = _get_polymarket_system()

    stock_count = len(stock_system.agents)
    poly_count = len(polymarket_system.agents)

    return {
        "running": True,
        "stock_agents": stock_count,
        "polymarket_agents": poly_count,
        "total_agents": stock_count + poly_count,
    }


def get_allocation_history(model_id: str) -> Optional[List[Dict[str, Any]]]:
    """Get the allocation history for a specific model."""
    try:
        # Parse model ID to get agent and system
        if "_stock" in model_id:
            system = _get_stock_system()
            agent_name = model_id.replace("_stock", "").replace("-", " ").title()
        elif "_polymarket" in model_id:
            system = _get_polymarket_system()
            agent_name = model_id.replace("_polymarket", "").replace("-", " ").title()
        else:
            return None

        # Get the agent
        agent = system.agents.get(agent_name)
        if not agent:
            return None

        return agent.account.allocation_history

    except Exception as e:
        print(f"Error getting allocation history for {model_id}: {e}")
        return None


def _parallel_process_agents(stock_system, polymarket_system) -> Dict[str, Any]:
    """LLM -"""
    print("🚀 Starting parallel system processing using existing interfaces...")

    result = run_parallel_cycle(stock_system, polymarket_system, for_date=None)

    if result["success"]:
        print("✅ Parallel system processing completed successfully")

        # Initialize all_agents list
        all_agents = []

        # Add stock agents
        for agent_name, agent in stock_system.agents.items():
            all_agents.append(
                {
                    "name": agent_name,
                    "agent": agent,
                    "system": "stock",
                    "system_instance": stock_system,
                }
            )

    # Add polymarket agents
    for agent_name, agent in polymarket_system.agents.items():
        all_agents.append(
            {
                "name": agent_name,
                "agent": agent,
                "system": "polymarket",
                "system_instance": polymarket_system,
            }
        )

    print(f"📊 Processing {len(all_agents)} agents in parallel...")

    # Pre-fetch shared market data to avoid duplicate fetching per agent
    from concurrent.futures import as_completed

    shared_stock_market_data: Dict[str, Dict[str, Any]] = {}
    if getattr(stock_system, "universe", None):
        print("🔎 Pre-fetching stock market data in parallel...")
        tickers = list(stock_system.universe)
        max_ticker_workers = max(2, min(16, len(tickers)))
        with ThreadPoolExecutor(max_workers=max_ticker_workers) as tpool:
            future_to_ticker = {
                tpool.submit(fetch_current_stock_price, ticker): ticker
                for ticker in tickers
            }
            for fut in as_completed(future_to_ticker):
                ticker = future_to_ticker[fut]
                try:
                    price = fut.result()
                    if price:
                        shared_stock_market_data[ticker] = {
                            "ticker": ticker,
                            "name": stock_system.stock_info[ticker]["name"],
                            "sector": stock_system.stock_info[ticker]["sector"],
                            "current_price": price,
                            "market_cap": stock_system.stock_info[ticker]["market_cap"],
                        }
                except Exception as e:
                    print(f"⚠️ Failed to fetch data for {ticker}: {e}")

    print(
        f"📈 Pre-fetched {len(shared_stock_market_data)} stock quotes; sharing across agents"
    )

    # Polymarket can fetch once via its system method
    try:
        shared_polymarket_market_data = polymarket_system._fetch_market_data()
    except Exception as e:
        print(f"⚠️ Failed to pre-fetch polymarket data: {e}")
        shared_polymarket_market_data = {}

    # Function to process a single agent
    def process_single_agent(agent_info):
        try:
            agent_name = agent_info["name"]
            agent = agent_info["agent"]
            system_type = agent_info["system"]
            system_instance = agent_info["system_instance"]

            print(f"🤖 [{system_type.upper()}] {agent_name} starting LLM call...")

            # Get market data based on system type (shared across agents)
            if system_type == "stock":
                market_data = shared_stock_market_data

                # Update position prices with shared data
                for ag in system_instance.agents.values():
                    if hasattr(ag.account, "update_position_price"):
                        for ticker, data in market_data.items():
                            ag.account.update_position_price(
                                ticker, data.get("current_price", 0)
                            )

            else:  # polymarket
                market_data = shared_polymarket_market_data

            if not market_data:
                return {
                    "agent_name": agent_name,
                    "system": system_type,
                    "success": False,
                    "allocation": None,
                }

            # Generate portfolio allocation
            allocation = agent.generate_allocation(
                market_data, agent.account, None, news_data=None  # live trading
            )

            if allocation:
                print(
                    f"✅ [{system_type.upper()}] {agent_name} allocation generated successfully"
                )
                return {
                    "agent_name": agent_name,
                    "system": system_type,
                    "success": True,
                    "allocation": allocation,
                }
            else:
                print(
                    f"⚠️ [{system_type.upper()}] {agent_name} no allocation generated"
                )
                return {
                    "agent_name": agent_name,
                    "system": system_type,
                    "success": True,
                    "allocation": None,
                }

        except Exception as e:
            print(f"❌ [{system_type.upper()}] {agent_name} error: {e}")
            import traceback

            traceback.print_exc()
            return {
                "agent_name": agent_name,
                "system": system_type,
                "success": False,
                "error": str(e),
            }

    # Execute all agents in parallel
    results = []
    workers = max(2, min(32, len(all_agents)))
    with ThreadPoolExecutor(max_workers=workers) as executor:
        # Submit all tasks
        future_to_agent = {
            executor.submit(process_single_agent, agent_info): agent_info
            for agent_info in all_agents
        }
        for future in as_completed(future_to_agent):
            agent_info = future_to_agent[future]
            try:
                result = future.result()
                results.append(result)
            except Exception as e:
                print(f"❌ Task failed for {agent_info['name']}: {e}")
                results.append(
                    {
                        "agent_name": agent_info["name"],
                        "system": agent_info["system"],
                        "success": False,
                        "error": str(e),
                    }
                )

    # Group results by system
    stock_results = [r for r in results if r["system"] == "stock"]
    polymarket_results = [r for r in results if r["system"] == "polymarket"]

    return {
        "success": True,
        "total_agents": len(results),
        "stock_success": len([r for r in stock_results if r["success"]]),
        "polymarket_success": len([r for r in polymarket_results if r["success"]]),
        "results": results,
    }


def trigger_cycle() -> Dict[str, Any]:
    """Run one trading cycle using real live_trade_bench systems with parallel agent processing"""
    try:
        stock_system = _get_stock_system()
        polymarket_system = _get_polymarket_system()

        print("🔄 Triggering parallel LLM trading cycles...")

        # Use parallel agent processing instead of system-level parallelism
        result = _parallel_process_agents(stock_system, polymarket_system)

        if result["success"]:
            print("✅ Parallel LLM trading cycles completed successfully")

            # 🔄 CRITICAL FIX: Save updated data to JSON after parallel processing
            print("💾 Saving updated model data to JSON...")
            try:
                updated_models = get_models_data()
                print(f"✅ Successfully saved {len(updated_models)} models to JSON")
            except Exception as save_error:
                print(f"⚠️ Failed to save models data: {save_error}")
                # Don't fail the whole operation if save fails
                import traceback

                traceback.print_exc()

            return {
                "status": "success",
                "message": "Parallel LLM trading cycles completed successfully",
                "total_agents": result["total_agents"],
                "stock_success": result["stock_success"],
                "polymarket_success": result["polymarket_success"],
                "results": result["results"],
            }
        else:
            return {"status": "error", "message": "Parallel processing failed"}

    except Exception as e:
        print(f"❌ Trading cycle failed: {e}")
        import traceback

        traceback.print_exc()
        return {"status": "error", "message": f"Trading cycle failed: {str(e)}"}


# ============================================================================
# ============================================================================


def run_parallel_cycle(stock_system, polymarket_system, for_date=None):
    """"""
    from concurrent.futures import as_completed

    print("🚀 Starting parallel system processing...")

    def run_stock_cycle():
        """"""
        try:
            print("📈 Processing stock system...")
            result = stock_system.run_cycle(for_date=for_date)
            print("✅ Stock system completed")
            return {"system": "stock", "result": result}
        except Exception as e:
            print(f"❌ Stock system error: {e}")
            return {"system": "stock", "result": {"success": False, "error": str(e)}}

    def run_polymarket_cycle():
        """"""
        try:
            print("🎯 Processing polymarket system...")
            result = polymarket_system.run_cycle(for_date=for_date)
            print("✅ Polymarket system completed")
            return {"system": "polymarket", "result": result}
        except Exception as e:
            print(f"❌ Polymarket system error: {e}")
            return {
                "system": "polymarket",
                "result": {"success": False, "error": str(e)},
            }

    with ThreadPoolExecutor(max_workers=2) as executor:
        futures = {
            executor.submit(run_stock_cycle): "stock",
            executor.submit(run_polymarket_cycle): "polymarket",
        }

        results = {}
        for future in as_completed(futures):
            result = future.result()
            results[result["system"]] = result["result"]

    stock_success = results.get("stock", {}).get("success", False)
    polymarket_success = results.get("polymarket", {}).get("success", False)

    print("✅ Parallel system processing completed:")
    print(f"   📈 Stock system: {'✅' if stock_success else '❌'}")
    print(f"   🎯 Polymarket system: {'✅' if polymarket_success else '❌'}")

    return {
        "success": stock_success and polymarket_success,
        "stock_result": results.get("stock"),
        "polymarket_result": results.get("polymarket"),
    }


if __name__ == "__main__":
    print("🚀 Running models_data generation...")
    models = get_models_data()
    print(f"✅ Generated {len(models)} models successfully!")<|MERGE_RESOLUTION|>--- conflicted
+++ resolved
@@ -7,35 +7,23 @@
 from datetime import datetime
 from typing import Any, Dict, List, Optional
 
-<<<<<<< HEAD
 from .config import (
     MODELS_DATA_FILE,
     USE_MOCK_AGENTS,
     USE_MOCK_FETCHERS,
     get_base_model_configs,
 )
-=======
-from live_trade_bench.fetchers.stock_fetcher import (  # noqa: E402
-    fetch_current_stock_price,
-)
+
+if USE_MOCK_FETCHERS:
+    from live_trade_bench.mock.mock_fetcher import fetch_current_stock_price
+else:
+    from live_trade_bench.fetchers.stock_fetcher import fetch_current_stock_price
 
 # Import after path modification
 from live_trade_bench.systems.polymarket_system import (  # noqa: E402
     PolymarketPortfolioSystem,
 )
 from live_trade_bench.systems.stock_system import StockPortfolioSystem  # noqa: E402
-
-# 使用统一配置管理
-from .config import MODELS_DATA_FILE, get_base_model_configs
->>>>>>> 05e76fe6
-
-if USE_MOCK_FETCHERS:
-    from live_trade_bench.mock.mock_fetcher import fetch_current_stock_price
-else:
-    from live_trade_bench.fetchers.stock_fetcher import fetch_current_stock_price
-
-from live_trade_bench.agents.polymarket_system import PolymarketPortfolioSystem
-from live_trade_bench.agents.stock_system import StockPortfolioSystem
 
 
 def _get_stock_system():
