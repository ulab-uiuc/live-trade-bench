--- conflicted
+++ resolved
@@ -49,7 +49,6 @@
     return model_data
 
 
-<<<<<<< HEAD
 def load_historical_data_to_accounts(stock_system, polymarket_system):
     if not os.path.exists(MODELS_DATA_INIT_FILE):
         print("📄 No historical data file found, starting fresh")
@@ -108,55 +107,6 @@
     account.target_allocations = portfolio.get("target_allocations", {})
 
     account.allocation_history = historical_model_data.get("allocationHistory", [])
-=======
-def merge_model_data(
-    existing_model: Dict[str, Any], new_model: Dict[str, Any]
-) -> Dict[str, Any]:
-    """Merge existing model data with new data, appending historical records."""
-    merged = existing_model.copy()
-
-    merged["trades"] = existing_model.get("trades", 0) + new_model.get("trades", 0)
-
-    merged["performance"] = existing_model.get("performance", 0) + new_model.get(
-        "performance", 0
-    )
-    merged["profit"] = existing_model.get("profit", 0) + new_model.get("profit", 0)
-
-    merged["portfolio"] = new_model.get("portfolio", existing_model.get("portfolio"))
-    merged["asset_allocation"] = new_model.get(
-        "asset_allocation", existing_model.get("asset_allocation")
-    )
-
-    existing_allocation_history = existing_model.get("allocationHistory", [])
-    new_allocation_history = new_model.get("allocationHistory", [])
-    merged["allocationHistory"] = existing_allocation_history + new_allocation_history
-
-    existing_profit_history = existing_model.get("profitHistory", [])
-    new_profit_history = new_model.get("profitHistory", [])
-
-    # ✅ Fix profit_history cumulative calculation
-    if existing_profit_history and new_profit_history:
-        # Get the last profit value from existing history as base
-        base_profit = existing_profit_history[-1]["profit"]
-        base_total_value = existing_profit_history[-1]["totalValue"]
-
-        # Adjust new profit history to be cumulative
-        adjusted_new_history = []
-        for entry in new_profit_history:
-            adjusted_entry = entry.copy()
-            # Add the base profit to make it cumulative
-            adjusted_entry["profit"] = entry["profit"] + base_profit
-            # Also adjust totalValue to maintain consistency
-            adjusted_entry["totalValue"] = entry["totalValue"] + (
-                base_total_value - entry.get("profit", 0) + base_profit
-            )
-            adjusted_new_history.append(adjusted_entry)
-
-        merged["profitHistory"] = existing_profit_history + adjusted_new_history
-    else:
-        # If no existing history or no new history, just concatenate
-        merged["profitHistory"] = existing_profit_history + new_profit_history
->>>>>>> 912d78a8
 
     account.total_fees = historical_model_data.get("total_fees", 0.0)
 
