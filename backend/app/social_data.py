import json
<<<<<<< HEAD
import re
import time
from concurrent.futures import ThreadPoolExecutor, as_completed
from datetime import datetime
from typing import Any, Dict, List

from .config import USE_MOCK_FETCHERS

if USE_MOCK_FETCHERS:
    from live_trade_bench.mock.mock_fetcher import MockRedditFetcher as RedditFetcher
else:
    from live_trade_bench.fetchers.reddit_fetcher import RedditFetcher


def _format_content(content: str) -> str:
    """Format content for better display."""
    if not content:
        return "No content available"

    # Clean up whitespace
    content = " ".join(content.split())

    # Remove URLs
    content = re.sub(
        r"http[s]?://(?:[a-zA-Z]|[0-9]|[$-_@.&+]|[!*\\(\\),]|(?:%[0-9a-fA-F][0-9a-fA-F]))+",
        "[链接]",
        content,
    )

    # Remove markdown links
    content = re.sub(r"\[([^\]]+)\]\([^)]+\)", r"\1", content)

    # Remove bold/italic markdown
    content = re.sub(r"\*\*([^*]+)\*\*", r"\1", content)
    content = re.sub(r"\*([^*]+)\*", r"\1", content)

    # Truncate if too long
    if len(content) > 300:
        content = content[:300] + "..."

    return content


def _classify_sentiment(content: str) -> str:
    """Classify social media sentiment based on keywords."""
    text = content.lower()

    positive_keywords = [
        "bullish",
        "moon",
        "rocket",
        "pump",
        "buy",
        "long",
        "hold",
        "diamond",
        "strong",
        "growth",
        "profit",
        "gain",
        "rise",
        "up",
        "positive",
        "optimistic",
        "success",
        "win",
        "breakthrough",
        "record",
        "high",
        "surge",
        "rally",
        "boom",
        "thrive",
        "love",
        "great",
        "amazing",
    ]

    negative_keywords = [
        "bearish",
        "dump",
        "crash",
        "sell",
        "short",
        "weak",
        "struggle",
        "decline",
        "drop",
        "loss",
        "down",
        "negative",
        "pessimistic",
        "fail",
        "crisis",
        "low",
        "plunge",
        "slump",
        "recession",
        "hate",
        "terrible",
        "awful",
        "bad",
        "worst",
        "disappointed",
    ]

    positive_count = sum(1 for keyword in positive_keywords if keyword in text)
    negative_count = sum(1 for keyword in negative_keywords if keyword in text)

    if positive_count > negative_count:
        return "positive"
    elif negative_count > positive_count:
        return "negative"
    else:
        return "neutral"


def fetch_trending_stocks() -> List[str]:
    """Fetch trending stock tickers."""
    try:
        if USE_MOCK_FETCHERS:
            from live_trade_bench.mock.mock_fetcher import fetch_trending_stocks
        else:
            from live_trade_bench.fetchers.stock_fetcher import fetch_trending_stocks

        stocks = fetch_trending_stocks()
        return stocks[:10]  # Limit to top 10
    except Exception:
        # Fallback to popular stocks
        return [
            "AAPL",
            "MSFT",
            "GOOGL",
            "AMZN",
            "TSLA",
            "NVDA",
            "META",
            "AMD",
            "NFLX",
            "CRM",
        ]


def extract_keywords_from_question(question: str) -> str:
    """Extract the most important key noun from polymarket question for better search."""
    import re
=======
import os
import sys
>>>>>>> fe924ee1

project_root = os.path.abspath(os.path.join(os.path.dirname(__file__), "..", ".."))
if project_root not in sys.path:
    sys.path.insert(0, project_root)

<<<<<<< HEAD
    # Clean the question
    question = re.sub(r"[^\w\s]", " ", question.lower())
    words = question.split()

    # Filter out stop words and short words, prioritize longer words
    keywords = [word for word in words if len(word) > 2 and word not in stop_words]

    # Sort by length (longer words are usually more specific) and take the most important one
    if keywords:
        keywords.sort(key=len, reverse=True)
        return keywords[0]  # Return only the most important key noun

    return "polymarket"  # Fallback


def fetch_trending_markets() -> List[str]:
    """Fetch trending polymarket topics and extract keywords."""
    try:
        if USE_MOCK_FETCHERS:

            def fetch_trending_markets():
                return [{"id": "mock_market_1", "question": "Mock market"}]

        else:
            from live_trade_bench.fetchers.polymarket_fetcher import (
                fetch_trending_markets,
            )

        markets = fetch_trending_markets()
        # Extract keywords from question text
        topics = []
        for market in markets[:5]:
            if isinstance(market, dict) and "question" in market:
                keywords = extract_keywords_from_question(market["question"])
                if keywords:
                    topics.append(keywords)
            elif isinstance(market, str):
                keywords = extract_keywords_from_question(market)
                if keywords:
                    topics.append(keywords)
        return topics
    except Exception as e:
        print(f"Error fetching trending markets: {e}")
        # Fallback topics with keywords
        return [
            "presidential election 2024",
            "bitcoin price",
            "federal reserve rates",
            "artificial intelligence",
            "climate change",
        ]
=======
from .config import SOCIAL_DATA_FILE
from live_trade_bench.systems import (
    PolymarketPortfolioSystem,
    StockPortfolioSystem,
)
>>>>>>> fe924ee1

def update_social_data() -> None:
    print("📰 Updating social media data by calling core systems...")
    
    all_social_data = {"stock": [], "polymarket": []}

    try:
        stock_system = StockPortfolioSystem.get_instance()
        polymarket_system = PolymarketPortfolioSystem.get_instance()

        stock_social = stock_system._fetch_social_data()
        polymarket_social = polymarket_system._fetch_social_data()

        all_social_data["stock"] = [item for sublist in stock_social.values() for item in sublist]
        all_social_data["polymarket"] = [item for sublist in polymarket_social.values() for item in sublist]

        with open(SOCIAL_DATA_FILE, "w") as f:
            json.dump(all_social_data, f, indent=4)
        print(f"✅ Social media data updated and saved to {SOCIAL_DATA_FILE}")

    except Exception as e:
        print(f"❌ Error updating social media data: {e}")

if __name__ == "__main__":
    update_social_data()<|MERGE_RESOLUTION|>--- conflicted
+++ resolved
@@ -1,219 +1,16 @@
 import json
-<<<<<<< HEAD
-import re
-import time
-from concurrent.futures import ThreadPoolExecutor, as_completed
-from datetime import datetime
-from typing import Any, Dict, List
-
-from .config import USE_MOCK_FETCHERS
-
-if USE_MOCK_FETCHERS:
-    from live_trade_bench.mock.mock_fetcher import MockRedditFetcher as RedditFetcher
-else:
-    from live_trade_bench.fetchers.reddit_fetcher import RedditFetcher
-
-
-def _format_content(content: str) -> str:
-    """Format content for better display."""
-    if not content:
-        return "No content available"
-
-    # Clean up whitespace
-    content = " ".join(content.split())
-
-    # Remove URLs
-    content = re.sub(
-        r"http[s]?://(?:[a-zA-Z]|[0-9]|[$-_@.&+]|[!*\\(\\),]|(?:%[0-9a-fA-F][0-9a-fA-F]))+",
-        "[链接]",
-        content,
-    )
-
-    # Remove markdown links
-    content = re.sub(r"\[([^\]]+)\]\([^)]+\)", r"\1", content)
-
-    # Remove bold/italic markdown
-    content = re.sub(r"\*\*([^*]+)\*\*", r"\1", content)
-    content = re.sub(r"\*([^*]+)\*", r"\1", content)
-
-    # Truncate if too long
-    if len(content) > 300:
-        content = content[:300] + "..."
-
-    return content
-
-
-def _classify_sentiment(content: str) -> str:
-    """Classify social media sentiment based on keywords."""
-    text = content.lower()
-
-    positive_keywords = [
-        "bullish",
-        "moon",
-        "rocket",
-        "pump",
-        "buy",
-        "long",
-        "hold",
-        "diamond",
-        "strong",
-        "growth",
-        "profit",
-        "gain",
-        "rise",
-        "up",
-        "positive",
-        "optimistic",
-        "success",
-        "win",
-        "breakthrough",
-        "record",
-        "high",
-        "surge",
-        "rally",
-        "boom",
-        "thrive",
-        "love",
-        "great",
-        "amazing",
-    ]
-
-    negative_keywords = [
-        "bearish",
-        "dump",
-        "crash",
-        "sell",
-        "short",
-        "weak",
-        "struggle",
-        "decline",
-        "drop",
-        "loss",
-        "down",
-        "negative",
-        "pessimistic",
-        "fail",
-        "crisis",
-        "low",
-        "plunge",
-        "slump",
-        "recession",
-        "hate",
-        "terrible",
-        "awful",
-        "bad",
-        "worst",
-        "disappointed",
-    ]
-
-    positive_count = sum(1 for keyword in positive_keywords if keyword in text)
-    negative_count = sum(1 for keyword in negative_keywords if keyword in text)
-
-    if positive_count > negative_count:
-        return "positive"
-    elif negative_count > positive_count:
-        return "negative"
-    else:
-        return "neutral"
-
-
-def fetch_trending_stocks() -> List[str]:
-    """Fetch trending stock tickers."""
-    try:
-        if USE_MOCK_FETCHERS:
-            from live_trade_bench.mock.mock_fetcher import fetch_trending_stocks
-        else:
-            from live_trade_bench.fetchers.stock_fetcher import fetch_trending_stocks
-
-        stocks = fetch_trending_stocks()
-        return stocks[:10]  # Limit to top 10
-    except Exception:
-        # Fallback to popular stocks
-        return [
-            "AAPL",
-            "MSFT",
-            "GOOGL",
-            "AMZN",
-            "TSLA",
-            "NVDA",
-            "META",
-            "AMD",
-            "NFLX",
-            "CRM",
-        ]
-
-
-def extract_keywords_from_question(question: str) -> str:
-    """Extract the most important key noun from polymarket question for better search."""
-    import re
-=======
 import os
 import sys
->>>>>>> fe924ee1
 
 project_root = os.path.abspath(os.path.join(os.path.dirname(__file__), "..", ".."))
 if project_root not in sys.path:
     sys.path.insert(0, project_root)
 
-<<<<<<< HEAD
-    # Clean the question
-    question = re.sub(r"[^\w\s]", " ", question.lower())
-    words = question.split()
-
-    # Filter out stop words and short words, prioritize longer words
-    keywords = [word for word in words if len(word) > 2 and word not in stop_words]
-
-    # Sort by length (longer words are usually more specific) and take the most important one
-    if keywords:
-        keywords.sort(key=len, reverse=True)
-        return keywords[0]  # Return only the most important key noun
-
-    return "polymarket"  # Fallback
-
-
-def fetch_trending_markets() -> List[str]:
-    """Fetch trending polymarket topics and extract keywords."""
-    try:
-        if USE_MOCK_FETCHERS:
-
-            def fetch_trending_markets():
-                return [{"id": "mock_market_1", "question": "Mock market"}]
-
-        else:
-            from live_trade_bench.fetchers.polymarket_fetcher import (
-                fetch_trending_markets,
-            )
-
-        markets = fetch_trending_markets()
-        # Extract keywords from question text
-        topics = []
-        for market in markets[:5]:
-            if isinstance(market, dict) and "question" in market:
-                keywords = extract_keywords_from_question(market["question"])
-                if keywords:
-                    topics.append(keywords)
-            elif isinstance(market, str):
-                keywords = extract_keywords_from_question(market)
-                if keywords:
-                    topics.append(keywords)
-        return topics
-    except Exception as e:
-        print(f"Error fetching trending markets: {e}")
-        # Fallback topics with keywords
-        return [
-            "presidential election 2024",
-            "bitcoin price",
-            "federal reserve rates",
-            "artificial intelligence",
-            "climate change",
-        ]
-=======
 from .config import SOCIAL_DATA_FILE
 from live_trade_bench.systems import (
     PolymarketPortfolioSystem,
     StockPortfolioSystem,
 )
->>>>>>> fe924ee1
 
 def update_social_data() -> None:
     print("📰 Updating social media data by calling core systems...")
