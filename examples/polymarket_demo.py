#!/usr/bin/env python3

import os
import sys

from trading_bench.evaluators.polymarket_evaluator import (
    PolymarketEvaluator,
    analyze_market_efficiency,
    calculate_kelly_criterion,
    eval_polymarket,
)

"""
Polymarket prediction market evaluator demonstration script
Shows how to use the Polymarket evaluator to assess prediction market trading strategies
"""


def main():
    """Demonstrate Polymarket data fetching functionality."""

    print("Polymarket Data Fetching Demo")
    print("=" * 60)


import os

# Add trading_bench to path
import sys

sys.path.insert(0, os.path.dirname(os.path.dirname(os.path.abspath(__file__))))

<<<<<<< HEAD
=======
from trading_bench.evaluators import (
    PolymarketAction,
    PolymarketEvaluator,
    analyze_market_efficiency,
    calculate_kelly_criterion,
    eval_polymarket,
)

>>>>>>> ce16017c

def demonstrate_basic_evaluation():
    """Demonstrate basic Polymarket evaluation functionality"""
    print("🎯 Demo 1: Basic Polymarket Prediction Market Evaluation")
    print("=" * 60)

    # Simulate some trading actions
    actions = [
        {
            "market_id": "election_2024",
            "outcome": "yes",
            "action": "buy",
            "timestamp": "2024-01-15",
            "price": 0.65,
            "quantity": 100,
            "confidence": 0.8,
        },
        {
            "market_id": "election_2024",
            "outcome": "yes",
            "action": "sell",
            "timestamp": "2024-02-01",
            "price": 0.72,
            "quantity": 50,
            "confidence": 0.7,
        },
        {
            "market_id": "bitcoin_100k",
            "outcome": "no",
            "action": "buy",
            "timestamp": "2024-01-20",
            "price": 0.45,
            "quantity": 200,
            "confidence": 0.6,
        },
        {
            "market_id": "bitcoin_100k",
            "outcome": "yes",
            "action": "buy",
            "timestamp": "2024-03-01",
            "price": 0.55,
            "quantity": 150,
            "confidence": 0.9,
        },
    ]

    # Define market outcomes
    market_outcomes = {
        "election_2024": {
            "result": "yes",
            "resolution_date": "2024-11-06",
            "confidence": 0.95,
        },
        "bitcoin_100k": {
            "result": "yes",
            "resolution_date": "2024-12-31",
            "confidence": 0.9,
        },
    }

    # Execute evaluation
    result = eval_polymarket(actions, market_outcomes)

    print("\n✨ Detailed evaluation results:")
    print(f"  Prediction accuracy: {result['prediction_accuracy']:.1%}")
    print(
        f"  Successful predictions: {result['successful_predictions']}/{result['total_markets']}"
    )
    print(f"  Average trade size: ${result['average_trade_size']:.2f}")
    print(f"  Total volume: ${result['total_volume']:.2f}")


def demonstrate_evaluator_class():
    """Demonstrate PolymarketEvaluator class usage"""
    print("\n🔍 Demo 2: PolymarketEvaluator Class Usage")
    print("=" * 60)

    # Create evaluator instance
    evaluator = PolymarketEvaluator(risk_free_rate=0.03)

    # Multiple evaluations of different strategies
    strategies = [
        # Strategy 1: Conservative - only buy high probability events
        [
            {
                "market_id": "strategy1_market",
                "outcome": "yes",
                "action": "buy",
                "timestamp": "2024-01-01",
                "price": 0.8,
                "quantity": 50,
                "confidence": 0.9,
            },
            {
                "market_id": "strategy1_market",
                "outcome": "yes",
                "action": "sell",
                "timestamp": "2024-01-15",
                "price": 0.85,
                "quantity": 50,
                "confidence": 0.85,
            },
        ],
        # Strategy 2: Aggressive - buy low-value events
        [
            {
                "market_id": "strategy2_market",
                "outcome": "yes",
                "action": "buy",
                "timestamp": "2024-01-01",
                "price": 0.2,
                "quantity": 200,
                "confidence": 0.7,
            },
            {
                "market_id": "strategy2_market",
                "outcome": "yes",
                "action": "sell",
                "timestamp": "2024-01-15",
                "price": 0.35,
                "quantity": 200,
                "confidence": 0.6,
            },
        ],
        # Strategy 3: Hedging - buy both sides
        [
            {
                "market_id": "strategy3_market",
                "outcome": "yes",
                "action": "buy",
                "timestamp": "2024-01-01",
                "price": 0.6,
                "quantity": 100,
                "confidence": 0.6,
            },
            {
                "market_id": "strategy3_market",
                "outcome": "no",
                "action": "buy",
                "timestamp": "2024-01-01",
                "price": 0.4,
                "quantity": 100,
                "confidence": 0.4,
            },
        ],
    ]

    # Define different market outcomes for each strategy
    strategy_outcomes = [
        {"strategy1_market": {"result": "yes", "resolution_date": "2024-02-01"}},
        {"strategy2_market": {"result": "yes", "resolution_date": "2024-02-01"}},
        {"strategy3_market": {"result": "no", "resolution_date": "2024-02-01"}},
    ]

    print("Evaluating multiple trading strategies:")
    for i, (strategy, outcomes) in enumerate(
        zip(strategies, strategy_outcomes, strict=False), 1
    ):
        print(f"\nStrategy {i}:")
        result = evaluator.evaluate(strategy, outcomes)
        print(f"  Returns: ${result['total_pnl']:.2f}")
        print(f"  Accuracy: {result['prediction_accuracy']:.1%}")

    print("\n📊 Multiple evaluations completed successfully!")


def demonstrate_action_classes():
    """Demonstrate using PolymarketAction classes directly"""
    print("\n🎯 Demo 2.5: Using PolymarketAction Classes")
    print("=" * 60)

    # Create actions using PolymarketAction classes
    actions = [
        PolymarketAction(
            market_id="crypto_2024",
            outcome="yes",
            action="buy",
            timestamp="2024-01-10",
            price=0.3,
            quantity=500,
            confidence=0.7,
        ),
        PolymarketAction(
            market_id="crypto_2024",
            outcome="yes",
            action="sell",
            timestamp="2024-02-15",
            price=0.6,
            quantity=300,
            confidence=0.8,
        ),
        PolymarketAction(
            market_id="ai_breakthrough",
            outcome="no",
            action="buy",
            timestamp="2024-01-20",
            price=0.8,
            quantity=100,
            confidence=0.6,
        ),
    ]

    print("Created actions using PolymarketAction classes:")
    for i, action in enumerate(actions, 1):
        print(
            f"  Action {i}: {action.action.upper()} {action.quantity} {action.outcome.upper()} @ ${action.price:.2f}"
        )

    # Market outcomes
    market_outcomes = {
        "crypto_2024": {"result": "yes", "resolution_date": "2024-12-31"},
        "ai_breakthrough": {"result": "no", "resolution_date": "2024-12-31"},
    }

    # Evaluate using the action classes
    evaluator = PolymarketEvaluator()
    result = evaluator.evaluate(actions, market_outcomes)

    print("\n✨ Results using Action classes:")
    print(f"  Total P&L: ${result['total_pnl']:.2f}")
    print(f"  Realized P&L: ${result['realized_pnl']:.2f}")
    print(f"  Unrealized P&L: ${result['unrealized_pnl']:.2f}")
    print(f"  Prediction accuracy: {result['prediction_accuracy']:.1%}")


def demonstrate_kelly_criterion():
    """Demonstrate Kelly criterion calculation"""
    print("\n📐 Demo 3: Kelly Criterion Optimal Bet Sizing")
    print("=" * 60)

    # Different market scenarios
    scenarios = [
        {
            "name": "High win rate, low odds",
            "win_rate": 0.8,
            "avg_win": 20,
            "avg_loss": 80,
        },
        {
            "name": "Low win rate, high odds",
            "win_rate": 0.3,
            "avg_win": 200,
            "avg_loss": 100,
        },
        {"name": "Balanced scenario", "win_rate": 0.6, "avg_win": 100, "avg_loss": 100},
        {
            "name": "Unfavorable scenario",
            "win_rate": 0.4,
            "avg_win": 50,
            "avg_loss": 100,
        },
    ]

    for scenario in scenarios:
        kelly_fraction = calculate_kelly_criterion(
            scenario["win_rate"], scenario["avg_win"], scenario["avg_loss"]
        )

        print(f"{scenario['name']}:")
        print(f"  Win rate: {scenario['win_rate']:.1%}")
        print(f"  Average profit: ${scenario['avg_win']}")
        print(f"  Average loss: ${scenario['avg_loss']}")
        print(f"  Recommended bet fraction: {kelly_fraction:.1%}")
        print()


def demonstrate_market_efficiency():
    """Demonstrate market efficiency analysis"""
    print("\n⚖️ Demo 4: Market Efficiency Analysis")
    print("=" * 60)

    # Simulate trading data for a market
    market_actions = [
        {
            "market_id": "efficiency_test",
            "outcome": "yes",
            "action": "buy",
            "timestamp": "2024-01-01",
            "price": 0.5,
            "quantity": 100,
        },
        {
            "market_id": "efficiency_test",
            "outcome": "yes",
            "action": "buy",
            "timestamp": "2024-01-02",
            "price": 0.52,
            "quantity": 150,
        },
        {
            "market_id": "efficiency_test",
            "outcome": "no",
            "action": "buy",
            "timestamp": "2024-01-02",
            "price": 0.48,
            "quantity": 120,
        },
        {
            "market_id": "efficiency_test",
            "outcome": "yes",
            "action": "sell",
            "timestamp": "2024-01-03",
            "price": 0.58,
            "quantity": 100,
        },
        {
            "market_id": "efficiency_test",
            "outcome": "yes",
            "action": "buy",
            "timestamp": "2024-01-04",
            "price": 0.65,
            "quantity": 80,
        },
    ]

    market_outcomes = {
        "efficiency_test": {"result": "yes", "resolution_date": "2024-02-01"}
    }

    # Analyze market efficiency
    efficiency_analysis = analyze_market_efficiency(market_actions, market_outcomes)

    for market_id, analysis in efficiency_analysis.items():
        print(f"Market {market_id}:")
        print(f"  Price volatility: {analysis['price_volatility']:.1%}")
        print(f"  Market depth: {analysis['market_depth']} trades")
        print(f"  Efficiency score: {analysis['efficiency_score']:.2f}/1.0")
        print(f"  Arbitrage opportunities: {len(analysis['arbitrage_opportunities'])}")


def demonstrate_json_input():
    """Demonstrate JSON format input"""
    print("\n📄 Demo 5: JSON Format Input")
    print("=" * 60)

    # JSON string format trading data
    json_actions = """
    [
        {
            "market_id": "json_test_market",
            "outcome": "yes",
            "action": "buy",
            "timestamp": "2024-01-10",
            "price": 0.45,
            "quantity": 300,
            "confidence": 0.75
        },
        {
            "market_id": "json_test_market",
            "outcome": "yes",
            "action": "sell",
            "timestamp": "2024-01-25",
            "price": 0.62,
            "quantity": 150,
            "confidence": 0.8
        }
    ]
    """

    print("Input JSON data:")
    print(json_actions)

    # Use JSON string for evaluation
    result = eval_polymarket(json_actions)

    print("\nEvaluation results (using simulated market outcomes):")
    print(f"Total returns: ${result['total_pnl']:.2f}")
    print(f"Number of trades: {result['total_trades']}")


def demonstrate_real_world_scenario():
    """Demonstrate real-world trading scenario"""
    print("\n🌍 Demo 6: Real-World Trading Scenario")
    print("=" * 60)

    # Simulate a more complex real trading scenario
    real_actions = [
        # 2024 US Presidential Election
        {
            "market_id": "us_election_2024",
            "outcome": "yes",
            "action": "buy",
            "timestamp": "2024-01-01",
            "price": 0.48,
            "quantity": 500,
            "confidence": 0.6,
        },
        {
            "market_id": "us_election_2024",
            "outcome": "yes",
            "action": "buy",
            "timestamp": "2024-03-15",
            "price": 0.52,
            "quantity": 300,
            "confidence": 0.7,
        },
        {
            "market_id": "us_election_2024",
            "outcome": "yes",
            "action": "sell",
            "timestamp": "2024-10-01",
            "price": 0.58,
            "quantity": 200,
            "confidence": 0.8,
        },
        # Bitcoin ETF Approval
        {
            "market_id": "btc_etf_2024",
            "outcome": "yes",
            "action": "buy",
            "timestamp": "2024-01-01",
            "price": 0.75,
            "quantity": 200,
            "confidence": 0.85,
        },
        {
            "market_id": "btc_etf_2024",
            "outcome": "yes",
            "action": "sell",
            "timestamp": "2024-01-10",
            "price": 0.92,
            "quantity": 200,
            "confidence": 0.95,
        },
        # Super Bowl Outcome
        {
            "market_id": "superbowl_2024",
            "outcome": "no",
            "action": "buy",
            "timestamp": "2024-01-15",
            "price": 0.35,
            "quantity": 400,
            "confidence": 0.55,
        },
        # AI Technology Breakthrough
        {
            "market_id": "agi_by_2025",
            "outcome": "no",
            "action": "buy",
            "timestamp": "2024-02-01",
            "price": 0.25,
            "quantity": 800,
            "confidence": 0.8,
        },
    ]

    # Real market outcomes (hypothetical)
    real_outcomes = {
        "us_election_2024": {"result": "yes", "resolution_date": "2024-11-06"},
        "btc_etf_2024": {"result": "yes", "resolution_date": "2024-01-11"},
        "superbowl_2024": {"result": "no", "resolution_date": "2024-02-11"},
        "agi_by_2025": {"result": "no", "resolution_date": "2024-12-31"},
    }

    # Execute comprehensive evaluation
    result = eval_polymarket(real_actions, real_outcomes)

    print("\n🏆 Overall Trading Performance:")
    print(f"Portfolio total returns: ${result['total_pnl']:.2f}")
    print(
        f"Return on investment: {(result['total_pnl']/result['total_volume']*100):.1f}%"
        if result["total_volume"] > 0
        else "0%"
    )
    print(f"Prediction accuracy: {result['prediction_accuracy']:.1%}")
    print(f"Sharpe ratio: {result['sharpe_ratio']:.2f}")
    print(
        f"Successful predictions: {result['successful_predictions']}/{result['total_markets']} markets"
    )

    # Analyze performance by individual markets
    print("\n📈 Detailed Performance by Market:")
    for market_id, outcome in real_outcomes.items():
        market_positions = result["positions"].get(market_id, {})
        total_market_pnl = 0

        for outcome_type, position in market_positions.items():
            if position["quantity"] > 0:
                if outcome["result"] == outcome_type:
                    pnl = (1.0 - position["avg_price"]) * position["quantity"]
                else:
                    pnl = (0.0 - position["avg_price"]) * position["quantity"]
                total_market_pnl += pnl

        result_emoji = (
            "✅" if total_market_pnl > 0 else "❌" if total_market_pnl < 0 else "➖"
        )
        print(f"  {market_id}: ${total_market_pnl:.2f} {result_emoji}")


def main():
    """Main function"""
    print("🎯 Polymarket Prediction Market Evaluator Complete Demo")
    print("=" * 80)

    try:
        # Execute all demonstrations
        demonstrate_basic_evaluation()
        demonstrate_evaluator_class()
        demonstrate_action_classes()
        demonstrate_kelly_criterion()
        demonstrate_market_efficiency()
        demonstrate_json_input()
        demonstrate_real_world_scenario()

        print("\n✨ All demonstrations completed!")
        print("\n📚 Usage Guide:")
        print("1. Basic evaluation function: eval_polymarket(actions, market_outcomes)")
        print("2. Evaluator class: PolymarketEvaluator() supports historical tracking")
        print(
            "3. Kelly criterion: calculate_kelly_criterion() calculates optimal bet sizing"
        )
        print(
            "4. Market efficiency: analyze_market_efficiency() analyzes arbitrage opportunities"
        )
        print("5. Supports JSON strings, dictionaries, lists, and other input formats")
        print("6. Automatically generates simulated market outcomes for testing")

    except KeyboardInterrupt:
        print("\n\n⏹️  Demo interrupted by user")
    except Exception as e:
        print(f"\n❌ Demo error: {e}")


if __name__ == "__main__":
    main()<|MERGE_RESOLUTION|>--- conflicted
+++ resolved
@@ -30,17 +30,6 @@
 
 sys.path.insert(0, os.path.dirname(os.path.dirname(os.path.abspath(__file__))))
 
-<<<<<<< HEAD
-=======
-from trading_bench.evaluators import (
-    PolymarketAction,
-    PolymarketEvaluator,
-    analyze_market_efficiency,
-    calculate_kelly_criterion,
-    eval_polymarket,
-)
-
->>>>>>> ce16017c
 
 def demonstrate_basic_evaluation():
     """Demonstrate basic Polymarket evaluation functionality"""
