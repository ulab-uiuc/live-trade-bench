# backtest_demo_simple.py
import json
import os
import sys
from concurrent.futures import ThreadPoolExecutor, as_completed
from datetime import datetime, timedelta
from typing import Any, Dict, List, Tuple

from live_trade_bench.systems.polymarket_system import PolymarketPortfolioSystem
from live_trade_bench.systems.stock_system import StockPortfolioSystem

sys.path.insert(0, os.path.join(os.path.dirname(__file__), ".."))
from backend.app.config import get_base_model_configs
from backend.app.models_data import _create_model_data, _serialize_positions

sys.path.insert(0, os.path.join(os.path.dirname(__file__), ".."))


def get_backtest_config() -> Dict[str, Any]:
    return {
<<<<<<< HEAD
        "start_date": "2025-09-15",
=======
        "start_date": "2025-08-16",
>>>>>>> 96f2f013
        "end_date": "2025-09-16",
        "interval_days": 1,
        "initial_cash": {"polymarket": 500.0, "stock": 1000.0},
        "parallelism": int(os.environ.get("LTB_PARALLELISM", "8")),
    }


def get_trading_days(
    start_date: str, end_date: str, interval_days: int = 1
) -> List[datetime]:
    start = datetime.strptime(start_date, "%Y-%m-%d")
    end = datetime.strptime(end_date, "%Y-%m-%d")
    days: List[datetime] = []
    cur = start
    while cur <= end:
        if cur.weekday() < 5:
            days.append(cur)
        cur += timedelta(days=1)
    if interval_days > 1:
        days = days[::interval_days]
    return days


def build_systems(
    models: List[Tuple[str, str]],
    trading_days: List[datetime],
    cash_cfg: Dict[str, float],
    run_polymarket: bool = False,
    run_stock: bool = True,
):
    systems: Dict[str, Dict[str, Any]] = {"polymarket": {}, "stock": {}}

    if run_polymarket:
        print("Pre-fetching verified markets...")
        from live_trade_bench.fetchers.polymarket_fetcher import fetch_verified_markets
        verified_markets = fetch_verified_markets(trading_days, 10)

    if run_stock:
        print("Pre-fetching stock data...")
        from live_trade_bench.fetchers.stock_fetcher import fetch_trending_stocks
        verified_stocks = fetch_trending_stocks(15)

    for model_name, model_id in models:
<<<<<<< HEAD
        # 每个模型仍然有独立的system实例（保持并行能力）
        pm = PolymarketPortfolioSystem()
        pm.set_universe(verified_markets)  # Use pre-fetched markets
        # Set backtest period for caching
        if trading_days:
            pm.backtest_start = trading_days[0].strftime("%Y-%m-%d")
            pm.backtest_end = trading_days[-1].strftime("%Y-%m-%d")
        pm.add_agent(
            name=model_name, initial_cash=cash_cfg["polymarket"], model_name=model_id
        )
        systems["polymarket"][model_name] = pm
=======
        if run_polymarket:
            pm = PolymarketPortfolioSystem()
            pm.set_universe(verified_markets)
            pm.add_agent(
                name=model_name, initial_cash=cash_cfg["polymarket"], model_name=model_id
            )
            systems["polymarket"][model_name] = pm
>>>>>>> 96f2f013

        if run_stock:
            st = StockPortfolioSystem()
            st.set_universe(verified_stocks)
            st.add_agent(
                name=model_name, initial_cash=cash_cfg["stock"], model_name=model_id
            )
            systems["stock"][model_name] = st

    return systems


def fetch_shared_data(
    date_str: str, systems: Dict[str, Dict[str, Any]]
) -> Tuple[Dict[str, Any], Dict[str, Any]]:
    market_data: Dict[str, Any] = {"polymarket": {}, "stock": {}}
    news_data: Dict[str, Any] = {"polymarket": {}, "stock": {}}

    for market_type in ("polymarket", "stock"):
        sysmap = systems.get(market_type, {})
        if not sysmap:
            continue
        any_sys = next(iter(sysmap.values()))
        try:
            mkt = any_sys._fetch_market_data(date_str)
            market_data[market_type] = mkt
        except Exception as e:
            print(f"    ❌ {market_type} market fetch failed [{date_str}]: {e}")
            continue
        try:
            nws = any_sys._fetch_news_data(mkt, date_str)
            news_data[market_type] = nws
        except Exception as e:
            print(f"    ❌ {market_type} news fetch failed [{date_str}]: {e}")

    return market_data, news_data


def run_day(
    date_str: str, systems: Dict[str, Dict[str, Any]], parallelism: int
) -> Dict[str, str]:
    print(f"\n===== 📆 {date_str} =====")
    market_data, news_data = fetch_shared_data(date_str, systems)

    def _worker(market_type: str, agent_name: str, system: Any) -> Tuple[str, str, str]:
        mkt = market_data.get(market_type) or {}
        nws = news_data.get(market_type) or {}
        if not mkt:
            print(f"   • {market_type}/{agent_name}: skipped (no market data)")
            return market_type, agent_name, "skipped (no data)"
        try:
            allocations = system._generate_allocations(mkt, nws, date_str)
            system._update_accounts(allocations, mkt, date_str)
            system.cycle_count += 1
            print(f"   • {market_type}/{agent_name}: ✅ allocations applied")
            return market_type, agent_name, "ok"
        except Exception as e:
            print(f"   • {market_type}/{agent_name}: ❌ failed: {e}")
            return market_type, agent_name, f"failed: {e}"

    statuses: Dict[str, str] = {}
    with ThreadPoolExecutor(max_workers=max(1, parallelism)) as ex:
        fut_map = {}
        for market_type, sysmap in systems.items():
            for agent_name, sysobj in sysmap.items():
                fut = ex.submit(_worker, market_type, agent_name, sysobj)
                fut_map[fut] = (market_type, agent_name)
        for fut in as_completed(fut_map):
            mt, an = fut_map[fut]
            try:
                _mt, _an, st = fut.result()
                statuses[f"{_mt}:{_an}"] = st
            except Exception as e:
                statuses[f"{mt}:{an}"] = f"failed: {e}"
    return statuses


def collect_results(
    systems: Dict[str, Dict[str, Any]], start_date: str, end_date: str
) -> Dict[str, Dict[str, Any]]:
    out: Dict[str, Dict[str, Any]] = {"polymarket": {}, "stock": {}}
    for market_type, sysmap in systems.items():
        for agent_name, system in sysmap.items():
            for acc_agent_name, account in system.accounts.items():
                init_cash = account.initial_cash
                final_val = account.get_total_value()
                ret_pct = (
                    ((final_val - init_cash) / init_cash * 100)
                    if init_cash > 0
                    else 0.0
                )
                out[market_type][acc_agent_name] = {
                    "initial_value": init_cash,
                    "final_value": final_val,
                    "return_percentage": ret_pct,
                    "period": f"{start_date} to {end_date}",
                }
    return out


def print_rankings(results: Dict[str, Dict[str, Any]], models: List[Tuple[str, str]], run_polymarket: bool = True, run_stock: bool = True):
    name_to_id = {n: mid for n, mid in models}
    
    market_types = []
    if run_stock:
        market_types.append("stock")
    if run_polymarket:
        market_types.append("polymarket")
    
    for market_type in market_types:
        bucket = results.get(market_type, {})
        if not bucket:
            continue
        print(f"\n🎯 {market_type.upper()} RESULTS")
        print("-" * 40)
        ranked = sorted(
            bucket.items(),
            key=lambda x: x[1].get("return_percentage", 0.0),
            reverse=True,
        )
        for i, (agent, perf) in enumerate(ranked, 1):
            print(
                f"   #{i} {agent} ({name_to_id.get(agent, '?')}): "
                f"{perf['return_percentage']:+.2f}%  "
                f"(${perf['initial_value']:,.2f} → ${perf['final_value']:,.2f})"
            )

    all_rows = []
    for mkt in market_types:
        for agent, perf in results.get(mkt, {}).items():
            all_rows.append((mkt, agent, perf))
    if all_rows:
        best = max(all_rows, key=lambda x: x[2]["return_percentage"])
        bmkt, bagent, bperf = best
        print("\n🏅 OVERALL BEST")
        print("-" * 40)
        print(f"   Agent:  {bagent}")
        print(f"   Market: {bmkt}")
        print(f"   Return: {bperf['return_percentage']:+.2f}%")

    total = sum(len(results.get(k, {})) for k in results)
    print("\n📊 PERFORMANCE STATS")
    print("-" * 40)
    print(f"   Total Agents: {total}")
    if run_stock:
        print(f"   Stock Agents: {len(results.get('stock', {}))}")
    if run_polymarket:
        print(f"   Polymarket Agents: {len(results.get('polymarket', {}))}")


def save_models_data(
    systems: Dict[str, Dict[str, Any]], out_path: str = "backend/models_data_init_full_month.json"
):
    all_models_data = []
    for market_type, sysmap in systems.items():
        for agent_name, system in sysmap.items():
            if not (hasattr(system, "accounts") and hasattr(system, "agents")):
                continue
            for acc_agent_name, account in system.accounts.items():
                if acc_agent_name not in system.agents:
                    continue
                agent = system.agents[acc_agent_name]
                model_data = _create_model_data(agent, account, market_type)
                all_models_data.append(_serialize_positions(model_data))
    with open(out_path, "w") as f:
        json.dump(all_models_data, f, indent=4)
    print(
        f"\n💾 Saved backtest data → {out_path}  ({len(all_models_data)} model entries)"
    )


def main():
    print("🔮 Parallel Backtest (Per-agent systems)")
    cfg = get_backtest_config()
    models = get_base_model_configs()

    run_polymarket = False
    run_stock = True
    market_count = sum([run_polymarket, run_stock])
    market_names = []
    if run_stock:
        market_names.append("stock")
    if run_polymarket:
        market_names.append("polymarket")
    
    print(f"🤖 {len(models)} models × {market_count} markets ({', '.join(market_names)})")
    days = get_trading_days(cfg["start_date"], cfg["end_date"], cfg["interval_days"])
    print(f"📅 Trading days: {len(days)}  ({cfg['start_date']} → {cfg['end_date']})")
    print(f"⚙️  Parallelism: {cfg['parallelism']} (env LTB_PARALLELISM)")

    systems = build_systems(models, days, cfg["initial_cash"], run_polymarket=run_polymarket, run_stock=run_stock)

    for i, d in enumerate(days, 1):
        date_str = d.strftime("%Y-%m-%d")
        print(f"\n=== Day {i}/{len(days)} ===")
        run_day(date_str, systems, cfg["parallelism"])

    results = collect_results(systems, cfg["start_date"], cfg["end_date"])
    print_rankings(results, models, run_polymarket=run_polymarket, run_stock=run_stock)
    save_models_data(systems)
    print("\n✅ Backtest complete.")


if __name__ == "__main__":
    main()<|MERGE_RESOLUTION|>--- conflicted
+++ resolved
@@ -18,11 +18,7 @@
 
 def get_backtest_config() -> Dict[str, Any]:
     return {
-<<<<<<< HEAD
-        "start_date": "2025-09-15",
-=======
         "start_date": "2025-08-16",
->>>>>>> 96f2f013
         "end_date": "2025-09-16",
         "interval_days": 1,
         "initial_cash": {"polymarket": 500.0, "stock": 1000.0},
@@ -66,19 +62,6 @@
         verified_stocks = fetch_trending_stocks(15)
 
     for model_name, model_id in models:
-<<<<<<< HEAD
-        # 每个模型仍然有独立的system实例（保持并行能力）
-        pm = PolymarketPortfolioSystem()
-        pm.set_universe(verified_markets)  # Use pre-fetched markets
-        # Set backtest period for caching
-        if trading_days:
-            pm.backtest_start = trading_days[0].strftime("%Y-%m-%d")
-            pm.backtest_end = trading_days[-1].strftime("%Y-%m-%d")
-        pm.add_agent(
-            name=model_name, initial_cash=cash_cfg["polymarket"], model_name=model_id
-        )
-        systems["polymarket"][model_name] = pm
-=======
         if run_polymarket:
             pm = PolymarketPortfolioSystem()
             pm.set_universe(verified_markets)
@@ -86,7 +69,7 @@
                 name=model_name, initial_cash=cash_cfg["polymarket"], model_name=model_id
             )
             systems["polymarket"][model_name] = pm
->>>>>>> 96f2f013
+
 
         if run_stock:
             st = StockPortfolioSystem()
