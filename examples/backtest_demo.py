--- conflicted
+++ resolved
@@ -31,13 +31,9 @@
         for name, model_id in models:
             print(f"   • {name}: {model_id}")
 
-<<<<<<< HEAD
-        print("📈 Running stock market backtest...")
-        stock_results = run_backtest(
-=======
+
         print("🎯 Running polymarket backtest...")
         polymarket_results = run_backtest(
->>>>>>> 72b18676
             models=models,
             initial_cash=500.0,
             start_date=start_date,
