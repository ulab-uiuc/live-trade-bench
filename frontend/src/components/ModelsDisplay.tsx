--- conflicted
+++ resolved
@@ -40,15 +40,6 @@
   const [selectedCategory, setSelectedCategory] = useState<'all' | 'polymarket' | 'stock'>('all');
   const [selectedModel, setSelectedModel] = useState<Model | null>(null);
   const [showModal, setShowModal] = useState(false);
-<<<<<<< HEAD
-=======
-  const [tooltip, setTooltip] = useState<{ show: boolean; content: string; x: number; y: number }>({
-    show: false,
-    content: '',
-    x: 0,
-    y: 0
-  });
->>>>>>> 2d7b155d
 
   // 检查是否需要显示分类标签
   const showCategoryTabs = useMemo(() => {
@@ -92,14 +83,7 @@
 
   // Fetch real profit history data from backend
   const [profitHistoryData, setProfitHistoryData] = useState<{ [key: string]: any[] }>({});
-<<<<<<< HEAD
-=======
-
-  const fetchProfitHistory = async (model: Model) => {
-    if (profitHistoryData[model.id]) {
-      return profitHistoryData[model.id]; // Return cached data
-    }
->>>>>>> 2d7b155d
+
 
   const fetchProfitHistoryById = useCallback(async (modelId: string, fallbackProfit: number) => {
     if (profitHistoryData[modelId]) return profitHistoryData[modelId];
@@ -120,63 +104,6 @@
     }
   }, [profitHistoryData]);
 
-<<<<<<< HEAD
-  // generateAssetAllocation and getColorForTicker moved to module scope
-=======
-  // Generate dynamic color for any ticker/asset
-  const getColorForTicker = (ticker: string) => {
-    // Special case for CASH
-    if (ticker === 'CASH') {
-      return '#6b7280'; // Gray for cash
-    }
-    
-    const colors = [
-      '#3b82f6', // Blue
-      '#ef4444', // Red  
-      '#10b981', // Green
-      '#f59e0b', // Amber
-      '#8b5cf6', // Purple
-      '#06b6d4', // Cyan
-      '#84cc16', // Lime
-      '#f97316', // Orange
-      '#ec4899', // Pink
-      '#6366f1', // Indigo
-      '#14b8a6', // Teal
-      '#f43f5e', // Rose
-      '#a855f7', // Violet
-      '#22c55e', // Green-500
-      '#eab308', // Yellow-500
-      '#0ea5e9', // Sky-500
-      '#dc2626', // Red-600
-      '#16a34a', // Green-600
-      '#ca8a04', // Yellow-600
-      '#2563eb'  // Blue-600
-    ];
-    
-    // Generate consistent hash for the ticker
-    let hash = 0;
-    for (let i = 0; i < ticker.length; i++) {
-      hash = ticker.charCodeAt(i) + ((hash << 5) - hash);
-    }
-    
-    // Always return the same color for the same ticker
-    return colors[Math.abs(hash) % colors.length];
-  };
-
-  // 生成模拟资产分配数据（包含价格信息）
-  const generateAssetAllocation = (model: Model) => {
-    if (model.category === 'stock') {
-      return [
-        { name: 'CASH', allocation: 1.00, color: getColorForTicker('CASH'), price: '$1.00', change: '0.0%' }
-      ];
-    } else {
-      return [
-        { name: 'CASH', allocation: 1.00, color: getColorForTicker('CASH'), price: '$1.00', change: '0.0%' }
-      ];
-    }
-  };
->>>>>>> 2d7b155d
-
   // 简单的SVG折线图组件
   const ProfitChartWithData = memo(({ modelId, profit, performance }: { modelId: string; profit: number; performance: number }) => {
     const [chartData, setChartData] = useState<any[]>([]);
@@ -297,21 +224,14 @@
   });
 
   // 资产分配横条图组件
-<<<<<<< HEAD
   const AssetAllocationBar = memo(({ modelId, category }: { modelId: string; category: 'stock' | 'polymarket' }) => {
-=======
-  const AssetAllocationBar = ({ model }: { model: Model }) => {
->>>>>>> 2d7b155d
+
     const [portfolioAllocations, setPortfolioAllocations] = useState<any[]>([]);
 
     useEffect(() => {
       const fetchPortfolioData = async () => {
         try {
-<<<<<<< HEAD
           const response = await fetch(`/api/models/${modelId}/portfolio`);
-=======
-          const response = await fetch(`/api/models/${model.id}/portfolio`);
->>>>>>> 2d7b155d
           if (response.ok) {
             const portfolio = await response.json();
             // Prefer backend-provided target allocations (already includes CASH)
@@ -332,7 +252,6 @@
             }
 
             // Lightweight fallback: if no target_allocations, show default placeholder
-<<<<<<< HEAD
             setPortfolioAllocations(generateAssetAllocation({ id: modelId, category } as Model));
           } else {
             setPortfolioAllocations(generateAssetAllocation({ id: modelId, category } as Model));
@@ -340,26 +259,13 @@
         } catch (error) {
           console.error('Error fetching portfolio:', error);
           setPortfolioAllocations(generateAssetAllocation({ id: modelId, category } as Model));
-=======
-            setPortfolioAllocations(generateAssetAllocation(model));
-          } else {
-            setPortfolioAllocations(generateAssetAllocation(model));
-          }
-        } catch (error) {
-          console.error('Error fetching portfolio:', error);
-          setPortfolioAllocations(generateAssetAllocation(model));
->>>>>>> 2d7b155d
         }
       };
 
       fetchPortfolioData();
       const interval = setInterval(fetchPortfolioData, 30000); // Refresh every 30 seconds
       return () => clearInterval(interval);
-<<<<<<< HEAD
     }, [modelId]);
-=======
-    }, [model.id]);
->>>>>>> 2d7b155d
 
     const allocations = portfolioAllocations;
 
@@ -582,11 +488,8 @@
   const generateMockRatioHistory = (categoryInput: 'stock' | 'polymarket') => {
     const days = 30;
     const data = [];
-<<<<<<< HEAD
     const assets = categoryInput === 'stock'
-=======
-    const assets = model.category === 'stock'
->>>>>>> 2d7b155d
+
       ? ['AAPL', 'GOOGL', 'MSFT', 'CASH']
       : ['Market1', 'Market2', 'Market3', 'CASH'];
 
@@ -835,8 +738,4 @@
   );
 };
 
-<<<<<<< HEAD
-export default memo(ModelsDisplay);
-=======
-export default ModelsDisplay;
->>>>>>> 2d7b155d
+export default memo(ModelsDisplay);